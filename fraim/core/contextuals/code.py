--- conflicted
+++ resolved
@@ -1,10 +1,6 @@
 # SPDX-License-Identifier: MIT
 # Copyright (c) 2025 Resourcely Inc.
-<<<<<<< HEAD
-import itertools
-=======
 import dataclasses
->>>>>>> 7bf48921
 
 from fraim.core.contextuals.contextual import Contextual, Location, Locations
 
@@ -61,22 +57,18 @@
         return locations
 
     def __str__(self) -> str:
-<<<<<<< HEAD
         return f"<code_chunks>{'\n'.join(str(chunk) for chunk in self)}</code_chunks>"
 
     def __repr__(self):
         return str(self)
-=======
-        return f'<code_chunk file_path="{self.file_path}" line_number_start_inclusive="{self.line_number_start_inclusive}" line_number_end_inclusive="{self.line_number_end_inclusive}">\n{self.content}\n</code_chunk>'
 
 
 @dataclasses.dataclass
 class CodeChunkFailure:
     """Used to represent a failure to process a code chunk."""
 
-    chunk: CodeChunk
+    chunk: Contextual[str]
     """The code chunk that failed to be processed."""
 
     reason: str
-    """The reason why the failure occurred."""
->>>>>>> 7bf48921
+    """The reason why the failure occurred."""
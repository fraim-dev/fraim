--- conflicted
+++ resolved
@@ -221,13 +221,6 @@
         active_tasks: set[asyncio.Task] = set()
 
         for chunk in chunks_list:
-<<<<<<< HEAD
-            # Create a subhistory for this task
-            task_record = HistoryRecord(description=f"Analyzing {chunk.locations}")
-            history.append_record(task_record)
-
-=======
->>>>>>> e5dc2a8c
             # Create task for this chunk and add to active tasks
             # Note: We create the history record INSIDE the task, after acquiring the semaphore
             task = asyncio.create_task(process_chunk_with_semaphore(history, chunk))

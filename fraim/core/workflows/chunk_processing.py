# SPDX-License-Identifier: MIT
# Copyright (c) 2025 Resourcely Inc.

"""
Utilities for workflows that process code chunks with concurrent execution.
"""

import asyncio
from abc import abstractmethod
from collections.abc import Awaitable, Callable
from dataclasses import dataclass
from types import SimpleNamespace
from typing import Annotated, Any, TypeVar

from fraim.config import Config
from fraim.core.contextuals import Contextual
from fraim.inputs.project import CHUNKING_METHODS, ProjectInput

from .workflow import WorkflowInput

# Type variable for generic result types
T = TypeVar("T")


@dataclass
class ChunkWorkflowInput(WorkflowInput):
    """Base input for chunk-based workflows."""

    config: Config
    head: Annotated[str, {"help": "Git head commit for diff input"}]
    base: Annotated[str, {"help": "Git base commit for diff input"}]
    location: Annotated[str, {"help": "Repository URL or path to scan"}]
<<<<<<< HEAD
    paths: Annotated[
        Optional[List[str]], {"help": "Optionally limit scanning to these paths (relative to `--location`)"}
    ] = None
    chunk_size: Annotated[
        Optional[int],
        {
            "help": (
                "Number of characters per chunk. Does not apply when the original, file, or project chunking methods are used."
            )
        },
    ] = 500
    chunk_overlap: Annotated[
        Optional[int],
        {
            "help": (
                "Number of characters of overlap per chunk. Does not apply when the original, file, or project chunking "
                "methods are used."
            )
        },
    ] = None
    limit: Annotated[Optional[int], {"help": "Limit the number of files to scan"}] = None
=======
    chunk_size: Annotated[int | None, {"help": "Number of lines per chunk"}] = 500
    limit: Annotated[int | None, {"help": "Limit the number of files to scan"}] = None
>>>>>>> cd99b588
    globs: Annotated[
        list[str] | None,
        {"help": "Globs to use for file scanning. If not provided, will use workflow-specific defaults."},
    ] = None
    exclude_globs: Annotated[
        Optional[List[str]],
        {"help": "Globs to use for file scanning. If not provided, will use workflow-specific defaults."},
    ] = None
    max_concurrent_chunks: Annotated[int, {"help": "Maximum number of chunks to process concurrently"}] = 5

    diff: Annotated[
        bool,
        {
            "help": (
                "Whether to use git diff input. If --head and --base are not specified, the working tree is scanned."
            )
        },
    ] = False
    chunking_method: Annotated[
        str,
        {
            "help": (
                "Method to use for chunking code files. Only the original chunking method is supported currently. "
            ),
            "choices": CHUNKING_METHODS.keys(),
        },
    ] = "original"


class ChunkProcessingMixin:
    """
    Mixin class providing utilities for chunk-based workflows.

    This class provides reusable utilities for:
    - Setting up ProjectInput from workflow input
    - Managing concurrent chunk processing with semaphores

    Workflows can use these utilities as needed while maintaining full control
    over their workflow() method and error handling.
    """

    def __init__(self, config: Config, *args: Any, **kwargs: Any) -> None:
        self.config = config
        # Note: In mixins, we often don't call super().__init__()
        # The concrete class will handle calling the base class __init__

    @property
    @abstractmethod
    def file_patterns(self) -> list[str]:
        """File patterns for this workflow (e.g., ['*.py', '*.js'])."""

    @property
    def exclude_file_patterns(self) -> List[str]:
        """File patterns for this workflow (e.g., ['*.py', '*.js'])."""
        return [
            "*.min.js",
            "*.min.css",
        ]

    def setup_project_input(self, input: ChunkWorkflowInput) -> ProjectInput:
        """
        Set up ProjectInput from workflow input.

        Args:
            input: The workflow input

        Returns:
            Configured ProjectInput instance
        """
        effective_globs = input.globs if input.globs is not None else self.file_patterns
        exclude_effective_globs = input.exclude_globs if input.exclude_globs is not None else self.exclude_file_patterns

        kwargs = SimpleNamespace(
            location=input.location,
            paths=input.paths,
            globs=effective_globs,
            exclude_globs=exclude_effective_globs,
            limit=input.limit,
            chunk_size=input.chunk_size,
            chunk_overlap=input.chunk_overlap,
            chunking_method=input.chunking_method,
            head=input.head,
            base=input.base,
            diff=input.diff,
        )
        return ProjectInput(config=self.config, kwargs=kwargs)

    async def process_chunks_concurrently(
        self,
        project: ProjectInput,
<<<<<<< HEAD
        chunk_processor: Callable[[Contextual[str]], Awaitable[List[T]]],
=======
        chunk_processor: Callable[[CodeChunk], Awaitable[list[T]]],
>>>>>>> cd99b588
        max_concurrent_chunks: int = 5,
    ) -> list[T]:
        """
        Process chunks concurrently using the provided processor function.

        Args:
            project: ProjectInput instance to iterate over
            chunk_processor: Async function that processes a single chunk and returns a list of results
            max_concurrent_chunks: Maximum concurrent chunk processing

        Returns:
            Combined results from all chunks
        """
        results: list[T] = []

        # Create semaphore to limit concurrent chunk processing
        semaphore = asyncio.Semaphore(max_concurrent_chunks)

<<<<<<< HEAD
        async def process_chunk_with_semaphore(chunk: Contextual[str]) -> List[T]:
=======
        async def process_chunk_with_semaphore(chunk: CodeChunk) -> list[T]:
>>>>>>> cd99b588
            """Process a chunk with semaphore to limit concurrency."""
            async with semaphore:
                return await chunk_processor(chunk)

        # Process chunks as they stream in from the ProjectInput iterator
        active_tasks: set[asyncio.Task] = set()

        for chunk in project:
            # Create task for this chunk and add to active tasks
            task = asyncio.create_task(process_chunk_with_semaphore(chunk))
            active_tasks.add(task)

            # If we've hit our concurrency limit, wait for some tasks to complete
            if len(active_tasks) >= max_concurrent_chunks:
                done, active_tasks = await asyncio.wait(active_tasks, return_when=asyncio.FIRST_COMPLETED)
                for completed_task in done:
                    chunk_results = await completed_task
                    results.extend(chunk_results)

        # Wait for any remaining tasks to complete
        if active_tasks:
            for future in asyncio.as_completed(active_tasks):
                chunk_results = await future
                results.extend(chunk_results)

        return results<|MERGE_RESOLUTION|>--- conflicted
+++ resolved
@@ -30,20 +30,20 @@
     head: Annotated[str, {"help": "Git head commit for diff input"}]
     base: Annotated[str, {"help": "Git base commit for diff input"}]
     location: Annotated[str, {"help": "Repository URL or path to scan"}]
-<<<<<<< HEAD
-    paths: Annotated[
-        Optional[List[str]], {"help": "Optionally limit scanning to these paths (relative to `--location`)"}
-    ] = None
     chunk_size: Annotated[
-        Optional[int],
+        int | None,
         {
             "help": (
                 "Number of characters per chunk. Does not apply when the original, file, or project chunking methods are used."
             )
         },
     ] = 500
+    limit: Annotated[int | None, {"help": "Limit the number of files to scan"}] = None
+    paths: Annotated[
+        list[str] | None, {"help": "Optionally limit scanning to these paths (relative to `--location`)"}
+    ] = None
     chunk_overlap: Annotated[
-        Optional[int],
+        int|None,
         {
             "help": (
                 "Number of characters of overlap per chunk. Does not apply when the original, file, or project chunking "
@@ -51,17 +51,12 @@
             )
         },
     ] = None
-    limit: Annotated[Optional[int], {"help": "Limit the number of files to scan"}] = None
-=======
-    chunk_size: Annotated[int | None, {"help": "Number of lines per chunk"}] = 500
-    limit: Annotated[int | None, {"help": "Limit the number of files to scan"}] = None
->>>>>>> cd99b588
     globs: Annotated[
         list[str] | None,
         {"help": "Globs to use for file scanning. If not provided, will use workflow-specific defaults."},
     ] = None
     exclude_globs: Annotated[
-        Optional[List[str]],
+        list[str] | None,
         {"help": "Globs to use for file scanning. If not provided, will use workflow-specific defaults."},
     ] = None
     max_concurrent_chunks: Annotated[int, {"help": "Maximum number of chunks to process concurrently"}] = 5
@@ -106,6 +101,7 @@
     @abstractmethod
     def file_patterns(self) -> list[str]:
         """File patterns for this workflow (e.g., ['*.py', '*.js'])."""
+        pass
 
     @property
     def exclude_file_patterns(self) -> List[str]:
@@ -146,11 +142,7 @@
     async def process_chunks_concurrently(
         self,
         project: ProjectInput,
-<<<<<<< HEAD
-        chunk_processor: Callable[[Contextual[str]], Awaitable[List[T]]],
-=======
-        chunk_processor: Callable[[CodeChunk], Awaitable[list[T]]],
->>>>>>> cd99b588
+        chunk_processor: Callable[[Contextual[str]], Awaitable[list[T]]],
         max_concurrent_chunks: int = 5,
     ) -> list[T]:
         """
@@ -169,11 +161,7 @@
         # Create semaphore to limit concurrent chunk processing
         semaphore = asyncio.Semaphore(max_concurrent_chunks)
 
-<<<<<<< HEAD
-        async def process_chunk_with_semaphore(chunk: Contextual[str]) -> List[T]:
-=======
-        async def process_chunk_with_semaphore(chunk: CodeChunk) -> list[T]:
->>>>>>> cd99b588
+        async def process_chunk_with_semaphore(chunk: Contextual[str]) -> list[T]:
             """Process a chunk with semaphore to limit concurrency."""
             async with semaphore:
                 return await chunk_processor(chunk)

# SPDX-License-Identifier: MIT
# Copyright (c) 2025 Resourcely Inc.
"""
Utility for writing SARIF and HTML security scan reports.

This module provides a function to write scan results in both SARIF (JSON) and HTML formats.
It is used by workflows to persist and present vulnerability findings after analysis.
"""

import logging
import os
from dataclasses import dataclass
from datetime import datetime
from typing import Annotated

from fraim import __version__
from fraim.core.contextuals import CodeChunkFailure
from fraim.outputs import sarif
from fraim.outputs.sarif import Result, create_sarif_report
from fraim.reporting.reporting import Reporting

logger = logging.getLogger(__name__)


@dataclass
class ConfidenceFilterOptions:
    confidence: Annotated[
        int,
        {
            "help": "Minimum confidence threshold (1-10) for filtering findings (default: 7)",
            "choices": range(1, 11),  # [1, 2, 3, 4, 5, 6, 7, 8, 9, 10],
        },
    ] = 7


"""
TODO: Organization nits:

"confidence" isn't actually a SARIF thing (its a custom property that we added). I'd put this in file fraim/core/workflows/mixins/confidence.py.

write_sarif_and_html_report isn't workflow specific. Consider moving it to a fraim/core/ouputs/sarif.py or something like that.
"""


def filter_results_by_confidence(results: list[sarif.Result], confidence_threshold: int) -> list[sarif.Result]:
    return [result for result in results if result.properties.confidence > confidence_threshold]


@dataclass
class ReportPaths:
    sarif_path: str
    html_path: str


def write_sarif_and_html_report(
    results: list[Result],
    repo_name: str,
    output_dir: str,
<<<<<<< HEAD
    failed_chunks: list[CodeChunkFailure],
=======
    threat_model_content: str | None = None,
    total_cost: float | None = None,
>>>>>>> 98a14bd4
) -> ReportPaths:
    """
    Write security scan results to both SARIF (JSON) and HTML report files.

    Args:
        results: List of security scan results to include in the reports
        repo_name: Name of the repository being scanned, used in filename generation
        output_dir: Directory path where report files will be written
        threat_model_content: Optional threat model content to include in HTML report
        total_cost: Optional total cost in USD for all LLM operations in this run

    Returns:
        ReportPaths object with sarif_path and html_path attributes containing file paths

    Example:
        >>> results = [Result(...), Result(...)]
        >>> reports = write_sarif_and_html_report(results, "my-repo", "/output", logger)
        >>> print(reports.sarif_path)
        '/output/fraim_report_my_repo_20250917_143022.sarif'
        >>> print(reports.html_path)
        '/output/fraim_report_my_repo_20250917_143022.html'
    """
<<<<<<< HEAD
    report = create_sarif_report(results, failed_chunks, __version__)
=======
    report = create_sarif_report(results, __version__, repo_name, total_cost)
>>>>>>> 98a14bd4

    # Create filename with sanitized repo name
    current_time = datetime.now().strftime("%Y%m%d_%H%M%S")
    # Sanitize repo name for filename (replace spaces and special chars with underscores)
    safe_repo_name = "".join(c if c.isalnum() else "_" for c in repo_name).strip("_")
    sarif_filename = f"fraim_report_{safe_repo_name}_{current_time}.sarif"
    html_filename = f"fraim_report_{safe_repo_name}_{current_time}.html"

    sarif_output_file = os.path.join(output_dir, sarif_filename)
    html_output_file = os.path.join(output_dir, html_filename)

    total_results = len(results)

    # Write SARIF JSON file
    try:
        with open(sarif_output_file, "w") as f:
            f.write(report.model_dump_json(by_alias=True, indent=2, exclude_none=True))
        logger.info(f"Wrote SARIF report ({total_results} results) to {sarif_output_file}")
    except Exception as e:
        logger.error(f"Failed to write SARIF report to {sarif_output_file}: {e!s}")
    # Write HTML report file (independent of SARIF write)
    try:
        Reporting.generate_html_report(
            sarif_report=report,
            repo_name=repo_name,
            output_path=html_output_file,
            threat_model_content=threat_model_content,
        )
        logger.info(f"Wrote HTML report ({total_results} results) to {html_output_file}")
    except Exception as e:
        logger.error(f"Failed to write HTML report to {html_output_file}: {e!s}")

    return ReportPaths(sarif_path=sarif_output_file, html_path=html_output_file)<|MERGE_RESOLUTION|>--- conflicted
+++ resolved
@@ -56,12 +56,9 @@
     results: list[Result],
     repo_name: str,
     output_dir: str,
-<<<<<<< HEAD
     failed_chunks: list[CodeChunkFailure],
-=======
     threat_model_content: str | None = None,
     total_cost: float | None = None,
->>>>>>> 98a14bd4
 ) -> ReportPaths:
     """
     Write security scan results to both SARIF (JSON) and HTML report files.
@@ -70,6 +67,7 @@
         results: List of security scan results to include in the reports
         repo_name: Name of the repository being scanned, used in filename generation
         output_dir: Directory path where report files will be written
+        failed_chunks: Failed code chunk details.
         threat_model_content: Optional threat model content to include in HTML report
         total_cost: Optional total cost in USD for all LLM operations in this run
 
@@ -84,11 +82,7 @@
         >>> print(reports.html_path)
         '/output/fraim_report_my_repo_20250917_143022.html'
     """
-<<<<<<< HEAD
-    report = create_sarif_report(results, failed_chunks, __version__)
-=======
-    report = create_sarif_report(results, __version__, repo_name, total_cost)
->>>>>>> 98a14bd4
+    report = create_sarif_report(results, failed_chunks, __version__, repo_name, total_cost)
 
     # Create filename with sanitized repo name
     current_time = datetime.now().strftime("%Y%m%d_%H%M%S")

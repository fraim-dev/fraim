--- conflicted
+++ resolved
@@ -207,13 +207,8 @@
         return FILE_PATTERNS
 
     async def _process_single_chunk(
-<<<<<<< HEAD
-        self, chunk: Contextual[str], business_context: str = "", focus_areas: Optional[List[str]] = None
-    ) -> List[SystemAnalysisResult]:
-=======
-        self, chunk: CodeChunk, business_context: str = "", focus_areas: list[str] | None = None
+        self, chunk: Contextual[str], business_context: str = "", focus_areas: list[str] | None = None
     ) -> list[SystemAnalysisResult]:
->>>>>>> cd99b588
         """Process a single chunk using two-step analysis: assessment then analysis."""
         try:
             self.config.logger.debug(f"Processing chunk: {str(chunk.locations)}")
@@ -248,13 +243,7 @@
             return [result]
 
         except Exception as e:
-<<<<<<< HEAD
-            self.config.logger.error(f"Failed to process chunk {str(chunk.locations)}: {str(e)}")
-=======
-            self.config.logger.error(
-                f"Failed to process chunk {chunk.file_path}:{chunk.line_number_start_inclusive}-{chunk.line_number_end_inclusive}: {e!s}"
-            )
->>>>>>> cd99b588
+            self.config.logger.error(f"Failed to process chunk {str(chunk.locations)}: {e!s}")
             return []
 
     async def _aggregate_results(self, chunk_results: list[SystemAnalysisResult]) -> dict[str, Any]:
@@ -404,7 +393,7 @@
 
         return " ".join(summary_parts)
 
-    async def workflow(self, input: SystemAnalysisInput) -> dict[str, Any]:
+    async def workflow(self, input: SystemAnalysisInput) -> Dict[str, Any]:
         """Main System Analysis workflow."""
         try:
             self.config.logger.info("Starting System Analysis workflow")
@@ -413,11 +402,7 @@
             project = self.setup_project_input(input)
 
             # 2. Create a closure that captures business_context and focus_areas
-<<<<<<< HEAD
-            async def chunk_processor(chunk: Contextual[str]) -> List[SystemAnalysisResult]:
-=======
             async def chunk_processor(chunk: CodeChunk) -> list[SystemAnalysisResult]:
->>>>>>> cd99b588
                 return await self._process_single_chunk(chunk, input.business_context, input.focus_areas)
 
             # 3. Process chunks concurrently using mixin utility

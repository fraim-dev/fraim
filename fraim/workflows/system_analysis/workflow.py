# SPDX-License-Identifier: MIT
# Copyright (c) 2025 Resourcely Inc.

"""
System Analysis Workflow

Analyzes source code and documentation to extract system purpose, intended users, and business context.
This workflow addresses the Project Overview section of threat assessment questionnaires.
"""

import os
from dataclasses import dataclass
from pathlib import Path
from typing import Annotated, Any, Dict, List, Optional

from pydantic import BaseModel

from fraim.config import Config
from fraim.core.contextuals import CodeChunk
from fraim.core.llms.litellm import LiteLLM
from fraim.core.parsers import PydanticOutputParser
from fraim.core.prompts.template import PromptTemplate
from fraim.core.steps.llm import LLMStep
from fraim.core.workflows import ChunkProcessingMixin, ChunkWorkflowInput, Workflow
from fraim.workflows.registry import workflow
from fraim.workflows.utils import write_json_output

# File patterns for system analysis - focusing on documentation and key configuration files
FILE_PATTERNS = [
    # Documentation files
    "README.md",
    "readme.md",
    "README.txt",
    "readme.txt",
    "README.rst",
    "readme.rst",
    "CHANGELOG.md",
    "changelog.md",
    "INSTALL.md",
    "install.md",
    "CONTRIBUTING.md",
    "contributing.md",
    "LICENSE",
    "license",
    "LICENSE.md",
    "license.md",
    "*.md",
    "*.rst",
    "*.txt",
    # API documentation
    "*.yaml",
    "*.yml",
    "*.json",
    "openapi.json",
    "swagger.json",
    "api.json",
    "*.openapi.yaml",
    "*.swagger.yaml",
    # Configuration files that reveal system purpose
    "package.json",
    "setup.py",
    "pyproject.toml",
    "Cargo.toml",
    "pom.xml",
    "build.gradle",
    "composer.json",
    "Gemfile",
    "requirements.txt",
    "Pipfile",
    # Docker and deployment files
    "Dockerfile",
    "docker-compose.yml",
    "docker-compose.yaml",
    # Web application entry points
    "index.html",
    "app.py",
    "main.py",
    "__init__.py",
    "server.py",
    "app.js",
    "main.js",
    "index.js",
    "server.js",
    "main.go",
    "main.java",
    "Application.java",
    "*.component.ts",
    "*.component.js",
    "routes.py",
    "urls.py",
    "routes.js",
]

# Load prompts from YAML files
DOCUMENT_ASSESSMENT_PROMPTS = PromptTemplate.from_yaml(
    os.path.join(os.path.dirname(__file__), "document_assessment_prompts.yaml")
)
ANALYSIS_AND_DEDUP_PROMPTS = PromptTemplate.from_yaml(
    os.path.join(os.path.dirname(__file__), "analysis_and_dedup_prompts.yaml")
)
FINAL_DEDUP_PROMPTS = PromptTemplate.from_yaml(os.path.join(os.path.dirname(__file__), "final_dedup_prompts.yaml"))


@dataclass
class SystemAnalysisInput(ChunkWorkflowInput):
    """Input for the System Analysis workflow."""

    business_context: Annotated[str, {"help": "Additional business context to consider during analysis"}] = ""

    focus_areas: Annotated[
        Optional[List[str]],
        {"help": "Specific areas to focus on (e.g., authentication, data_processing, api_endpoints)"},
    ] = None


class DocumentAssessmentResult(BaseModel):
    """Result from document type assessment and confidence scoring."""

    document_type: str  # "SYSTEM_INFORMATION" or "POLICY_PROCESS_DOCUMENTATION"
    confidence_score: float
    reasoning: str


class SystemAnalysisResult(BaseModel):
    """Structured result from system analysis."""

    system_purpose: str
    intended_users: List[str]
    business_context: str
    key_features: List[str]
    user_roles: List[str]
    external_integrations: List[str]
    data_types: List[str]


class FinalAnalysisResult(BaseModel):
    """Final aggregated and deduplicated system analysis result."""

    system_purpose: str
    intended_users: List[str]
    business_context: str
    key_features: List[str]
    user_roles: List[str]
    external_integrations: List[str]
    data_types: List[str]


@dataclass
class SystemAnalysisChunkInput:
    """Input for analyzing a single chunk."""

    code: CodeChunk
    config: Config
    business_context: str = ""
    focus_areas: Optional[List[str]] = None
    previous_findings: Optional[Dict[str, List[str]]] = None


@dataclass
class FinalDedupInput:
    """Input for final deduplication step."""

    # List of individual results with file_name added
    analysis_results: List[Dict[str, Any]]
    config: Config


@workflow("system_analysis")
class SystemAnalysisWorkflow(ChunkProcessingMixin, Workflow[SystemAnalysisInput, Dict[str, Any]]):
    """
    Analyzes codebase and documentation to extract system purpose, intended users, and business context.

    This workflow examines:
    - Documentation files (README, API specs, etc.)
    - Configuration files that reveal system purpose
    - Application entry points and routing logic
    - Authentication and user management code
    - Business logic to understand core functionality
    """

    # TODO: Give one or both of dedup / analysis steps tools
    def __init__(self, config: Config, *args: Any, **kwargs: Any) -> None:
        super().__init__(config, *args, **kwargs)

        # Initialize LLM and both analysis steps
        self.llm = LiteLLM.from_config(self.config)

        # Step 1: Document assessment and confidence scoring
        assessment_parser = PydanticOutputParser(DocumentAssessmentResult)
        self.assessment_step: LLMStep[SystemAnalysisChunkInput, DocumentAssessmentResult] = LLMStep(
            self.llm, DOCUMENT_ASSESSMENT_PROMPTS["system"], DOCUMENT_ASSESSMENT_PROMPTS["user"], assessment_parser
        )

        # Step 2: Analysis and deduplication
        analysis_parser = PydanticOutputParser(SystemAnalysisResult)
        self.analysis_step: LLMStep[SystemAnalysisChunkInput, SystemAnalysisResult] = LLMStep(
            self.llm, ANALYSIS_AND_DEDUP_PROMPTS["system"], ANALYSIS_AND_DEDUP_PROMPTS["user"], analysis_parser
        )

        # Step 3: Final aggregation and deduplication
        final_parser = PydanticOutputParser(FinalAnalysisResult)
        self.final_dedup_step: LLMStep[FinalDedupInput, FinalAnalysisResult] = LLMStep(
            self.llm, FINAL_DEDUP_PROMPTS["system"], FINAL_DEDUP_PROMPTS["user"], final_parser
        )

    @property
    def file_patterns(self) -> List[str]:
        """File patterns for system analysis."""
        return FILE_PATTERNS

    async def _process_single_chunk(
        self, chunk: CodeChunk, business_context: str = "", focus_areas: Optional[List[str]] = None
    ) -> List[SystemAnalysisResult]:
        """Process a single chunk using two-step analysis: assessment then analysis."""
        try:
            self.config.logger.debug(f"Processing chunk: {Path(chunk.file_path)}")

            chunk_input = SystemAnalysisChunkInput(
                code=chunk,
                config=self.config,
                business_context=business_context,
                focus_areas=focus_areas,
                previous_findings={},  # Empty for now since each chunk is analyzed independently
            )

            # Step 1: Document assessment and confidence scoring
            assessment = await self.assessment_step.run(chunk_input)

            self.config.logger.debug(
                f"Assessment for {chunk.file_path}: confidence={assessment.confidence_score:.2f}, "
                f"type='{assessment.document_type}', reasoning='{assessment.reasoning[:100]}...'"
            )

            # Only proceed to analysis if confidence is high enough and document type is relevant
            # Lowered threshold to 0.5 and made document type matching case-insensitive
            if assessment.confidence_score < 0.5 or "SYSTEM" not in assessment.document_type.upper():
                self.config.logger.debug(
                    f"Skipping chunk {chunk.file_path} - confidence: {assessment.confidence_score:.2f}, "
                    f"type: '{assessment.document_type}'"
                )
                return []

            # Step 2: System analysis and deduplication
            self.config.logger.debug(f"Analyzing chunk: {Path(chunk.file_path)}")
            result = await self.analysis_step.run(chunk_input)
            return [result]

        except Exception as e:
            self.config.logger.error(
                f"Failed to process chunk {chunk.file_path}:{chunk.line_number_start_inclusive}-{chunk.line_number_end_inclusive}: {str(e)}"
            )
            return []

    async def _aggregate_results(self, chunk_results: List[SystemAnalysisResult]) -> Dict[str, Any]:
        """Aggregate results from multiple chunks using LLM-based deduplication."""

        if not chunk_results:
            self.config.logger.warning(
                "No chunks passed document assessment filtering. "
                "This might indicate that the confidence threshold is too high or "
                "document types are not being classified as expected."
            )
            return {
                "system_purpose": "Unable to determine system purpose from available files",
                "intended_users": [],
                "business_context": "",
                "key_features": [],
                "user_roles": [],
                "external_integrations": [],
                "data_types": [],
                "confidence_score": 0.0,
                "analysis_summary": "No analyzable files found - check assessment filtering",
                "files_analyzed": 0,
                "total_chunks_processed": 0,
            }

        try:
            # Prepare data for final deduplication step
            analysis_results_for_llm = []
            for i, result in enumerate(chunk_results):
                analysis_results_for_llm.append(
                    {
                        # We don't have individual file names, so use generic names
                        "file_name": f"File {i + 1}",
                        "system_purpose": result.system_purpose,
                        "intended_users": result.intended_users,
                        "business_context": result.business_context,
                        "key_features": result.key_features,
                        "user_roles": result.user_roles,
                        "external_integrations": result.external_integrations,
                        "data_types": result.data_types,
                    }
                )

            # Run final LLM-based deduplication
            final_input = FinalDedupInput(analysis_results=analysis_results_for_llm, config=self.config)

            final_result = await self.final_dedup_step.run(final_input)

            # Set confidence based on number of files analyzed (more files = higher confidence)
            confidence_score = min(0.9, 0.6 + (len(chunk_results) * 0.1))

            # Create comprehensive summary
            analysis_summary = self._create_analysis_summary(
                final_result.system_purpose,
                final_result.intended_users,
                final_result.key_features,
                final_result.user_roles,
                len(chunk_results),
            )

            return {
                "system_purpose": final_result.system_purpose,
                "intended_users": final_result.intended_users,
                "business_context": final_result.business_context,
                "key_features": final_result.key_features,
                "user_roles": final_result.user_roles,
                "external_integrations": final_result.external_integrations,
                "data_types": final_result.data_types,
                "confidence_score": confidence_score,
                "analysis_summary": analysis_summary,
                "files_analyzed": len(chunk_results),
                "total_chunks_processed": len(chunk_results),
            }

        except Exception as e:
            self.config.logger.error(f"Failed to run final deduplication: {str(e)}")
            # Fallback to simple aggregation if LLM step fails
            return self._simple_fallback_aggregation(chunk_results)

    def _simple_fallback_aggregation(self, chunk_results: List[SystemAnalysisResult]) -> Dict[str, Any]:
        """Simple fallback aggregation when LLM deduplication fails."""
        all_purposes = [r.system_purpose for r in chunk_results if r.system_purpose.strip()]
        all_users = []
        all_features = []
        all_roles = []
        all_integrations = []
        all_data_types = []
        all_contexts = []

        for result in chunk_results:
            all_users.extend(result.intended_users)
            all_features.extend(result.key_features)
            all_roles.extend(result.user_roles)
            all_integrations.extend(result.external_integrations)
            all_data_types.extend(result.data_types)
            if result.business_context.strip():
                all_contexts.append(result.business_context)

        # Simple deduplication (just remove exact duplicates)
        unique_users = list(dict.fromkeys(all_users))[:7]
        unique_features = list(dict.fromkeys(all_features))[:10]
        unique_roles = list(dict.fromkeys(all_roles))[:6]
        unique_integrations = list(dict.fromkeys(all_integrations))[:8]
        unique_data_types = list(dict.fromkeys(all_data_types))[:10]

        system_purpose = max(all_purposes, key=len) if all_purposes else "System purpose unclear"
        business_context = " ".join(all_contexts)[:500]  # Simple truncation

        return {
            "system_purpose": system_purpose,
            "intended_users": unique_users,
            "business_context": business_context,
            "key_features": unique_features,
            "user_roles": unique_roles,
            "external_integrations": unique_integrations,
            "data_types": unique_data_types,
            "confidence_score": 0.5,  # Lower confidence for fallback
            "analysis_summary": f"Fallback analysis of {len(chunk_results)} files",
            "files_analyzed": len(chunk_results),
            "total_chunks_processed": len(chunk_results),
        }

    def _create_analysis_summary(
        self, purpose: str, users: List[str], features: List[str], roles: List[str], files_analyzed: int
    ) -> str:
        """Create a human-readable summary of the analysis."""

        summary_parts = [
            f"Analyzed {files_analyzed} files to understand system characteristics.",
            f"System Purpose: {purpose}",
        ]

        if users:
            summary_parts.append(f"Intended Users: {', '.join(users[:5])}")
            if len(users) > 5:
                summary_parts[-1] += f" and {len(users) - 5} others"

        if features:
            summary_parts.append(f"Key Features: {', '.join(features[:3])}")
            if len(features) > 3:
                summary_parts[-1] += f" and {len(features) - 3} others"

        if roles:
            summary_parts.append(f"User Roles: {', '.join(roles[:3])}")
            if len(roles) > 3:
                summary_parts[-1] += f" and {len(roles) - 3} others"

        return " ".join(summary_parts)

    async def workflow(self, input: SystemAnalysisInput) -> Dict[str, Any]:
        """Main System Analysis workflow."""
        try:
            self.config.logger.info("Starting System Analysis workflow")

            # 1. Setup project input using mixin utility
            project = self.setup_project_input(input)

            # 2. Create a closure that captures business_context and focus_areas
            async def chunk_processor(chunk: CodeChunk) -> List[SystemAnalysisResult]:
                return await self._process_single_chunk(chunk, input.business_context, input.focus_areas)

            # 3. Process chunks concurrently using mixin utility
            chunk_results = await self.process_chunks_concurrently(
                project=project, chunk_processor=chunk_processor, max_concurrent_chunks=input.max_concurrent_chunks
            )

            # 4. Aggregate results
            final_result = await self._aggregate_results(chunk_results)

            self.config.logger.info(
                f"System Analysis completed. Analyzed {final_result['files_analyzed']} files. "
                f"Confidence: {final_result['confidence_score']:.2f}"
            )

            # 5. Write output file if output_dir is configured
<<<<<<< HEAD
            write_json_output(
                results=final_result,
                workflow_name="system_analysis",
                config=self.config
            )
=======
            write_json_output(results=final_result, workflow_name="system_analysis", config=self.config)
>>>>>>> 7de658fd

            return final_result

        except Exception as e:
            self.config.logger.error(f"Error during system analysis: {str(e)}")
            raise e<|MERGE_RESOLUTION|>--- conflicted
+++ resolved
@@ -424,15 +424,7 @@
             )
 
             # 5. Write output file if output_dir is configured
-<<<<<<< HEAD
-            write_json_output(
-                results=final_result,
-                workflow_name="system_analysis",
-                config=self.config
-            )
-=======
             write_json_output(results=final_result, workflow_name="system_analysis", config=self.config)
->>>>>>> 7de658fd
 
             return final_result
 

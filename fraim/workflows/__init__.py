# SPDX-License-Identifier: MIT
# Copyright (c) 2025 Resourcely Inc.

"""
Workflows Module

This module automatically loads and registers all available workflows.
When imported, it discovers and registers all workflow modules.
"""

# Import workflow registry
from . import registry as WorkflowRegistry

# Import all workflows to trigger their registration
from .code import workflow as code_workflow
from .iac import workflow as iac_workflow
<<<<<<< HEAD
from .threat_assessment import workflow as threat_assessment_workflow
=======
from .system_analysis import workflow as system_analysis_workflow
>>>>>>> 9f05ea82

__all__ = [
    "WorkflowRegistry",
]<|MERGE_RESOLUTION|>--- conflicted
+++ resolved
@@ -14,11 +14,8 @@
 # Import all workflows to trigger their registration
 from .code import workflow as code_workflow
 from .iac import workflow as iac_workflow
-<<<<<<< HEAD
 from .threat_assessment import workflow as threat_assessment_workflow
-=======
 from .system_analysis import workflow as system_analysis_workflow
->>>>>>> 9f05ea82
 
 __all__ = [
     "WorkflowRegistry",

--- conflicted
+++ resolved
@@ -11,19 +11,13 @@
 # Import workflow registry
 from . import registry as WorkflowRegistry
 from .api_interface_discovery import workflow as api_interface_discovery_workflow
+from .architecture_discovery import workflow as architecture_discovery_workflow
 
 # Import all workflows to trigger their registration
 from .code import workflow as code_workflow
 from .iac import workflow as iac_workflow
 from .infrastructure_discovery import workflow as infrastructure_discovery_workflow
-<<<<<<< HEAD
-from .api_interface_discovery import workflow as api_interface_discovery_workflow
-from .architecture_discovery import workflow as architecture_discovery_workflow
-=======
->>>>>>> 7de658fd
 from .system_analysis import workflow as system_analysis_workflow
-from .architecture_discovery import workflow as architecture_discovery_workflow
-from .infrastructure_discovery import workflow as infrastructure_discovery_workflow
 
 __all__ = [
     "WorkflowRegistry",
@@ -31,9 +25,6 @@
     "iac_workflow",
     "infrastructure_discovery_workflow",
     "api_interface_discovery_workflow",
-<<<<<<< HEAD
     "architecture_discovery_workflow",
-=======
->>>>>>> 7de658fd
     "system_analysis_workflow",
 ]
# SPDX-License-Identifier: MIT
# Copyright (c) 2025 Resourcely Inc.

"""
Risk Flagger Workflow

Analyzes source code for risks that the security team should investigate further.
"""

import logging
import os
from dataclasses import dataclass, field
from typing import Annotated, Literal

from fraim.actions import add_comment, add_reviewer
from fraim.core.contextuals import CodeChunk
from fraim.core.history import History
from fraim.core.parsers import PydanticOutputParser
from fraim.core.prompts.template import PromptTemplate
from fraim.core.steps.llm import LLMStep
from fraim.core.workflows import ChunkProcessingOptions, ChunkProcessor, Workflow
from fraim.outputs import sarif
from fraim.tools.filesystem import FilesystemTools
from fraim.util.pydantic import merge_models
from fraim.workflows.risk_flagger import risk_sarif_overlay
from fraim.workflows.risk_flagger.risk_list import build_risks_list, format_risks_for_prompt

from ...core.workflows.format_pr_comment import format_pr_comment
from ...core.workflows.llm_processing import LLMMixin, LLMOptions
from ...core.workflows.sarif import ConfidenceFilterOptions, filter_results_by_confidence

logger = logging.getLogger(__name__)

RISK_FLAGGER_PROMPTS = PromptTemplate.from_yaml(os.path.join(os.path.dirname(__file__), "prompts.yaml"))

# Default risks to consider, these can be overridden by the user
DEFAULT_RISKS = {
    # Infrastructure & Cloud Configuration
    "Database Changes": "All changes to a database should be flagged, similarly any networking changes that might affect the database should be flagged. Only flag if the database resource itself is being modified, not when adding unrelated resources to the same file.",
    "Public Facing VMs": "Changes that expose VMs to public internet access, via security groups or flags in the VM that would allow public access. Ignore changes that maintain existing public access without expanding it.",
    "Storage Bucket Public Access": "Changes that make storage buckets (S3, GCS, Azure Storage) publicly accessible or modify bucket policies to allow public read/write access. Ignore intentional public buckets for static websites if explicitly documented as such.",
    "IAM Permission Escalation": "Changes that grant excessive permissions, create new privileged roles, or modify existing IAM policies to allow broader access than previously configured. Ignore legitimate service-to-service permissions or principle of least privilege implementations.",
    "Network Security Groups": "Changes to security groups, network ACLs, or firewall rules that open ports to wider CIDR ranges (especially 0.0.0.0/0) or remove restrictive rules. Ignore opening specific ports for legitimate services when properly justified.",
    "Load Balancer Exposure": "Changes that expose internal services through load balancers or application gateways to public internet access. Ignore intentional public exposure of web applications that are designed to be public.",
    "VPC and Subnet Configuration": "Changes that modify VPC settings, subnet routing, or internet gateway configurations that could affect network isolation. Ignore routine maintenance changes that don't affect security posture.",
    "Container Security Context": "Changes to container configurations that run with privileged access, disable security features, or modify capabilities and security contexts. Ignore legitimate privileged containers when required for specific functionality like system monitoring.",
    # Application Security
    "Secrets in Code": "flag any hardcoded secrets, API keys, passwords, tokens, or credentials directly embedded in source code, configuration files, or environment variables. Only flag real credentials, if it is test credentials (ie 12345.. or abcd... or test... then you can ignore it)",
    "Authentication Bypass": "Changes that modify authentication logic, disable authentication checks, or implement custom authentication without proper validation. Ignore legitimate refactoring that maintains or improves authentication security.",
    "Authorization Changes": "Changes to access control logic, role-based permissions, or authorization middleware that could allow unauthorized access to resources. Ignore changes that make authorization more restrictive or implement proper role-based access control.",
    "Input Validation Removal": "Changes that remove or weaken input validation, sanitization, or parameter checking that could lead to injection vulnerabilities. Ignore moving validation to a different layer if it's still being performed.",
    "Cryptographic Implementation": "Changes involving custom cryptographic implementations, weak encryption algorithms, hardcoded encryption keys, or disabled SSL/TLS verification. Ignore usage of well-established cryptographic libraries or upgrading to stronger algorithms.",
    "Privileged Operations": "Changes that involve system calls, file system operations with elevated privileges, or execution of external commands with user input. Ignore legitimate system operations that are properly sanitized and authorized.",
    "CORS Configuration": "Changes to Cross-Origin Resource Sharing (CORS) policies that allow overly permissive origins, methods, or headers. Ignore specific, well-defined CORS policies for legitimate cross-origin communication.",
    "Session Management": "Changes to session handling, token generation, or cookie configuration that could weaken session security. Ignore improvements to session security or migration to more secure session management.",
    # Monitoring & Compliance
    "Logging Disablement": "Changes that disable, reduce, or redirect security logging, audit trails, or monitoring capabilities. Or any new resources that could enable security logging but do not. Ignore improvements to logging efficiency or legitimate log rotation configurations.",
    "Backup Security": "Changes to backup configurations, retention policies, or access controls that could affect data recovery or expose backup data. Ignore improvements to backup security or legitimate retention policy updates for compliance.",
    "Compliance Controls": "Changes that modify or remove compliance-related configurations, data retention policies, or regulatory control implementations. Ignore updates that enhance compliance or implement new regulatory requirements.",
    "Error Handling Changes": "Changes that modify error handling to expose sensitive information in error messages or disable proper error logging. Ignore improvements to error handling that provide better user experience without exposing sensitive data.",
    # Development & Deployment
    "Debug Mode Enablement": "Changes that enable debug modes, verbose logging, or development features in production environments. You must verify it is a production environment, if you cannot determine that the change is directly in a production environment then ignore the risk.",
    "Environment Configuration": "Changes to environment-specific configurations that could affect security posture between development, staging, and production. Ignore routine configuration updates that maintain or improve security across environments.",
}

risk_sarif = merge_models(sarif, risk_sarif_overlay)


@dataclass
class RiskFlaggerWorkflowOptions(ChunkProcessingOptions, LLMOptions, ConfidenceFilterOptions):
    """Input for the Risk Flagger workflow."""

    pr_url: Annotated[str, {"help": "URL of the pull request to analyze"}] = field(default="")
    approver: Annotated[str, {"help": "GitHub username or group to notify for approval"}] = field(default="")
    custom_risk_list_action: Annotated[
        Literal["append", "replace"], {"help": "Whether to append to or replace the default risks list"}
    ] = "append"
    custom_risk_list_filepath: Annotated[
        str | None, {"help": "Path to JSON/YAML file containing additional risks to consider"}
    ] = None
    custom_risk_list_json: Annotated[str | None, {"help": "JSON string containing additional risks to consider"}] = None
    custom_false_positive_considerations: Annotated[
        list[str], {"help": "List of additional considerations to help reduce false positives"}
    ] = field(default_factory=list)


@dataclass
class RiskFlaggerInput:
    """Input for the Risk Flagger step."""

    code: CodeChunk


class RiskFlaggerOutput(sarif.BaseSchema):
    """Output for the Risk Flagger step."""

    results: list[sarif.Result]


class RiskFlaggerWorkflow(
    ChunkProcessor[sarif.Result], LLMMixin, Workflow[RiskFlaggerWorkflowOptions, list[sarif.Result]]
):
    """Analyzes source code for risks that the security team should investigate further."""

    name = "risk_flagger"

    def __init__(self, args: RiskFlaggerWorkflowOptions) -> None:
        super().__init__(args)

        self.project = self.setup_project_input(args)

        # Initialize the flagger step
        risks_dict = build_risks_list(
            default_risks=DEFAULT_RISKS,
            custom_risk_list_action=self.args.custom_risk_list_action,
            custom_risk_list_filepath=self.args.custom_risk_list_filepath,
            custom_risk_list_json=self.args.custom_risk_list_json,
        )
        logger.info(f"Using {len(risks_dict)} risks to consider: {', '.join(risks_dict.keys())}")

        risks_to_consider = format_risks_for_prompt(risks_dict)
        flagger_parser = PydanticOutputParser(risk_sarif.RunResults)
        flagger_llm = self.llm.with_tools(FilesystemTools(self.project.project_path))
        self.flagger_step: LLMStep[RiskFlaggerInput, RiskFlaggerOutput] = LLMStep(
            flagger_llm,
            RISK_FLAGGER_PROMPTS["system"],
            RISK_FLAGGER_PROMPTS["user"],
            flagger_parser,
            static_inputs={
                "risks_to_consider": risks_to_consider,
                "custom_false_positive_considerations": args.custom_false_positive_considerations,
            },
        )

    async def _process_single_chunk(self, history: History, chunk: CodeChunk) -> list[sarif.Result]:
        """Process a single chunk with multi-step processing and error handling."""
        try:
            # 1. Scan the code for potential risks.
            logger.debug("Scanning the code for potential risks")
            risks = await self.flagger_step.run(history, RiskFlaggerInput(code=chunk))

            # 2. Filter risks by confidence.
<<<<<<< HEAD
            logger.debug(f"Filtering {len(risks.results)} risks by confidence")
            logger.debug(f"risks: {risks.results}")
=======
            self.logger.debug(f"Filtering {len(risks.results)} risks by confidence")
            self.logger.debug(f"risks: {risks.results}")
>>>>>>> 14b8c144
            high_confidence_risks: list[sarif.Result] = filter_results_by_confidence(
                risks.results, self.args.confidence
            )
            logger.debug(f"Found {len(high_confidence_risks)} high-confidence risks")

            return high_confidence_risks

        except Exception as e:
<<<<<<< HEAD
            logger.error(
=======
            self.logger.error(
>>>>>>> 14b8c144
                f"Failed to process chunk {chunk.file_path}:{chunk.line_number_start_inclusive}-{chunk.line_number_end_inclusive}: {e!s}. "
                "Skipping this chunk and continuing with scan."
            )
            return []

    async def run(self) -> list[sarif.Result]:
        """Main Risk Flagger workflow.

        Args:
            input: RiskFlaggerWorkflowInput containing pr_url, approver and other workflow parameters

        Returns:
            List of Risk objects identified in the code

        Raises:
            ValueError: If diff is not set to true
            RuntimeError: If GitHub notification fails
            Exception: If any other error occurs during workflow execution
        """
        # 1. Validate required fields
        if not self.args.diff:
            raise ValueError(
                "This workflow is intended to only run on a diff, therefore it is required and cannot be empty"
            )

        # 2. Create a closure that captures max_concurrent_chunks
        async def chunk_processor(history: History, chunk: CodeChunk) -> list[sarif.Result]:
            return await self._process_single_chunk(history, chunk)

        # 3. Process chunks concurrently using utility
        results = await self.process_chunks_concurrently(
            self.history,
            project=self.project,
            chunk_processor=chunk_processor,
            max_concurrent_chunks=self.args.max_concurrent_chunks,
        )

        # 4. Format results into PR comment
        pr_comment = format_pr_comment(results)

        # 5. Notify Github groups with formatted comment
        if len(results) > 0:
            if self.args.pr_url:
                add_comment(self.args.pr_url, pr_comment, self.args.approver)
            else:
                logger.warning("PR URL missing, skipping Add Comment")

            if self.args.pr_url and self.args.approver:
                try:
                    add_reviewer(self.args.pr_url, self.args.approver)
                except Exception as e:
                    logger.warning(
                        f"Failed to add reviewer, check to make sure you have the right permissions: {e}\nContinuing with comment only."
                    )
            else:
                logger.warning("PR URL and/or approver are missing, skipping Add Reviewer")

        logger.info(pr_comment)
        print(pr_comment)

        return results<|MERGE_RESOLUTION|>--- conflicted
+++ resolved
@@ -140,13 +140,9 @@
             risks = await self.flagger_step.run(history, RiskFlaggerInput(code=chunk))
 
             # 2. Filter risks by confidence.
-<<<<<<< HEAD
             logger.debug(f"Filtering {len(risks.results)} risks by confidence")
-            logger.debug(f"risks: {risks.results}")
-=======
-            self.logger.debug(f"Filtering {len(risks.results)} risks by confidence")
-            self.logger.debug(f"risks: {risks.results}")
->>>>>>> 14b8c144
+            logger.debug(f"Risks: {risks.results}")
+
             high_confidence_risks: list[sarif.Result] = filter_results_by_confidence(
                 risks.results, self.args.confidence
             )
@@ -155,11 +151,7 @@
             return high_confidence_risks
 
         except Exception as e:
-<<<<<<< HEAD
             logger.error(
-=======
-            self.logger.error(
->>>>>>> 14b8c144
                 f"Failed to process chunk {chunk.file_path}:{chunk.line_number_start_inclusive}-{chunk.line_number_end_inclusive}: {e!s}. "
                 "Skipping this chunk and continuing with scan."
             )

# SPDX-License-Identifier: MIT
# Copyright (c) 2025 Resourcely Inc.

"""
Risk Flagger Workflow

Analyzes source code for risks that the security team should investigate further.
"""

import logging
import os
from dataclasses import dataclass, field
from typing import Annotated, Literal

<<<<<<< HEAD
from fraim.actions import add_reviewer
from fraim.core.contextuals import CodeChunk, Contextual
=======
from rich.console import Console
from rich.markdown import Markdown

from fraim.actions import add_comment, add_reviewer, send_message
from fraim.core.contextuals import CodeChunk
from fraim.core.history import History
>>>>>>> e87ee468
from fraim.core.parsers import PydanticOutputParser
from fraim.core.prompts.template import PromptTemplate
from fraim.core.steps.llm import LLMStep
from fraim.core.workflows import ChunkProcessingOptions, ChunkProcessor, Workflow
from fraim.outputs import sarif
from fraim.tools.filesystem import FilesystemTools
from fraim.util.pydantic import merge_models
from fraim.workflows.risk_flagger import risk_sarif_overlay
from fraim.workflows.risk_flagger.risk_list import build_risks_list, format_risks_for_prompt

from ...core.workflows.format_pr_comment import format_pr_comment
from ...core.workflows.format_slack_message import format_slack_message
from ...core.workflows.llm_processing import LLMMixin, LLMOptions
from ...core.workflows.sarif import ConfidenceFilterOptions, filter_results_by_confidence
from ...core.workflows.status_checks import StatusCheckOptions

logger = logging.getLogger(__name__)

RISK_FLAGGER_PROMPTS = PromptTemplate.from_yaml(os.path.join(os.path.dirname(__file__), "prompts.yaml"))

# Default risks to consider, these can be overridden by the user
DEFAULT_RISKS = {
    # Infrastructure & Cloud Configuration
    "Database Changes": "All changes to a database should be flagged, similarly any networking changes that might affect the database should be flagged. Only flag if the database resource itself is being modified, not when adding unrelated resources to the same file.",
    "Public Facing VMs": "Changes that expose VMs to public internet access, via security groups or flags in the VM that would allow public access. Ignore changes that maintain existing public access without expanding it.",
    "Storage Bucket Public Access": "Changes that make storage buckets (S3, GCS, Azure Storage) publicly accessible or modify bucket policies to allow public read/write access. Ignore intentional public buckets for static websites if explicitly documented as such.",
    "IAM Permission Escalation": "Changes that grant excessive permissions, create new privileged roles, or modify existing IAM policies to allow broader access than previously configured. Ignore legitimate service-to-service permissions or principle of least privilege implementations.",
    "Network Security Groups": "Changes to security groups, network ACLs, or firewall rules that open ports to wider CIDR ranges (especially 0.0.0.0/0) or remove restrictive rules. Ignore opening specific ports for legitimate services when properly justified.",
    "Load Balancer Exposure": "Changes that expose internal services through load balancers or application gateways to public internet access. Ignore intentional public exposure of web applications that are designed to be public.",
    "VPC and Subnet Configuration": "Changes that modify VPC settings, subnet routing, or internet gateway configurations that could affect network isolation. Ignore routine maintenance changes that don't affect security posture.",
    "Container Security Context": "Changes to container configurations that run with privileged access, disable security features, or modify capabilities and security contexts. Ignore legitimate privileged containers when required for specific functionality like system monitoring.",
    # Application Security
    "Secrets in Code": "flag any hardcoded secrets, API keys, passwords, tokens, or credentials directly embedded in source code, configuration files, or environment variables. Only flag real credentials, if it is test credentials (ie 12345.. or abcd... or test... then you can ignore it)",
    "Authentication Bypass": "Changes that modify authentication logic, disable authentication checks, or implement custom authentication without proper validation. Ignore legitimate refactoring that maintains or improves authentication security.",
    "Authorization Changes": "Changes to access control logic, role-based permissions, or authorization middleware that could allow unauthorized access to resources. Ignore changes that make authorization more restrictive or implement proper role-based access control.",
    "Input Validation Removal": "Changes that remove or weaken input validation, sanitization, or parameter checking that could lead to injection vulnerabilities. Ignore moving validation to a different layer if it's still being performed.",
    "Cryptographic Implementation": "Changes involving custom cryptographic implementations, weak encryption algorithms, hardcoded encryption keys, or disabled SSL/TLS verification. Ignore usage of well-established cryptographic libraries or upgrading to stronger algorithms.",
    "Privileged Operations": "Changes that involve system calls, file system operations with elevated privileges, or execution of external commands with user input. Ignore legitimate system operations that are properly sanitized and authorized.",
    "CORS Configuration": "Changes to Cross-Origin Resource Sharing (CORS) policies that allow overly permissive origins, methods, or headers. Ignore specific, well-defined CORS policies for legitimate cross-origin communication.",
    "Session Management": "Changes to session handling, token generation, or cookie configuration that could weaken session security. Ignore improvements to session security or migration to more secure session management.",
    # Monitoring & Compliance
    "Logging Disablement": "Changes that disable, reduce, or redirect security logging, audit trails, or monitoring capabilities. Or any new resources that could enable security logging but do not. Ignore improvements to logging efficiency or legitimate log rotation configurations.",
    "Backup Security": "Changes to backup configurations, retention policies, or access controls that could affect data recovery or expose backup data. Ignore improvements to backup security or legitimate retention policy updates for compliance.",
    "Compliance Controls": "Changes that modify or remove compliance-related configurations, data retention policies, or regulatory control implementations. Ignore updates that enhance compliance or implement new regulatory requirements.",
    "Error Handling Changes": "Changes that modify error handling to expose sensitive information in error messages or disable proper error logging. Ignore improvements to error handling that provide better user experience without exposing sensitive data.",
    # Development & Deployment
    "Debug Mode Enablement": "Changes that enable debug modes, verbose logging, or development features in production environments. You must verify it is a production environment, if you cannot determine that the change is directly in a production environment then ignore the risk.",
    "Environment Configuration": "Changes to environment-specific configurations that could affect security posture between development, staging, and production. Ignore routine configuration updates that maintain or improve security across environments.",
}

risk_sarif = merge_models(sarif, risk_sarif_overlay)


@dataclass
class RiskFlaggerWorkflowOptions(ChunkProcessingOptions, LLMOptions, ConfidenceFilterOptions, StatusCheckOptions):
    """Input for the Risk Flagger workflow."""

    pr_url: Annotated[str, {"help": "URL of the pull request to analyze"}] = field(default="")
    approver: Annotated[str, {"help": "GitHub username or group to notify for approval"}] = field(default="")
    slack_webhook_url: Annotated[str, {"help": "Slack webhook URL to send notifications to"}] = field(default="")
    no_gh_comment: Annotated[bool, {"help": "Whether to skip adding a comment to the pull request"}] = False
    custom_risk_list_action: Annotated[
        Literal["append", "replace"], {"help": "Whether to append to or replace the default risks list"}
    ] = "append"
    custom_risk_list_filepath: Annotated[
        str | None, {"help": "Path to JSON/YAML file containing additional risks to consider"}
    ] = None
    custom_risk_list_json: Annotated[str | None, {"help": "JSON string containing additional risks to consider"}] = None
    custom_false_positive_considerations: Annotated[
        list[str], {"help": "List of additional considerations to help reduce false positives"}
    ] = field(default_factory=list)


@dataclass
class RiskFlaggerInput:
    """Input for the Risk Flagger step."""

    code: Contextual[str]


class RiskFlaggerOutput(sarif.BaseSchema):
    """Output for the Risk Flagger step."""

    results: list[sarif.Result]


class RiskFlaggerWorkflow(
    ChunkProcessor[sarif.Result], LLMMixin, Workflow[RiskFlaggerWorkflowOptions, list[sarif.Result]]
):
    """Analyzes source code for risks that the security team should investigate further."""

    name = "risk_flagger"

    def __init__(self, args: RiskFlaggerWorkflowOptions) -> None:
        super().__init__(args)

        self.project = self.setup_project_input(args)

        # Initialize the flagger step
        risks_dict = build_risks_list(
            default_risks=DEFAULT_RISKS,
            custom_risk_list_action=self.args.custom_risk_list_action,
            custom_risk_list_filepath=self.args.custom_risk_list_filepath,
            custom_risk_list_json=self.args.custom_risk_list_json,
        )
        logger.info(f"Using {len(risks_dict)} risks to consider: {', '.join(risks_dict.keys())}")

        risks_to_consider = format_risks_for_prompt(risks_dict)
        flagger_parser = PydanticOutputParser(risk_sarif.RunResults)
        flagger_llm = self.llm.with_tools(FilesystemTools(self.project.project_path))
        self.flagger_step: LLMStep[RiskFlaggerInput, RiskFlaggerOutput] = LLMStep(
            flagger_llm,
            RISK_FLAGGER_PROMPTS["system"],
            RISK_FLAGGER_PROMPTS["user"],
            flagger_parser,
            static_inputs={
                "risks_to_consider": risks_to_consider,
                "custom_false_positive_considerations": args.custom_false_positive_considerations,
            },
        )

<<<<<<< HEAD
    async def _process_single_chunk(self, chunk: Contextual[str]) -> List[sarif.Result]:
=======
    async def _process_single_chunk(self, history: History, chunk: CodeChunk) -> list[sarif.Result]:
>>>>>>> e87ee468
        """Process a single chunk with multi-step processing and error handling."""
        try:
            # 1. Scan the code for potential risks.
            logger.debug("Scanning the code for potential risks")
            risks = await self.flagger_step.run(history, RiskFlaggerInput(code=chunk))

            # 2. Filter risks by confidence.
            logger.debug(f"Filtering {len(risks.results)} risks by confidence")
            logger.debug(f"Risks: {risks.results}")

            high_confidence_risks: list[sarif.Result] = filter_results_by_confidence(
                risks.results, self.args.confidence
            )
            logger.debug(f"Found {len(high_confidence_risks)} high-confidence risks")

            return high_confidence_risks

        except Exception as e:
<<<<<<< HEAD
            self.logger.error(
                f"Failed to process chunk at {str(chunk.locations)}: {str(e)}. "
=======
            logger.error(
                f"Failed to process chunk {chunk.file_path}:{chunk.line_number_start_inclusive}-{chunk.line_number_end_inclusive}: {e!s}. "
>>>>>>> e87ee468
                "Skipping this chunk and continuing with scan."
            )
            return []

    async def run(self) -> list[sarif.Result]:
        """Main Risk Flagger workflow.

        Args:
            input: RiskFlaggerWorkflowInput containing pr_url, approver and other workflow parameters

        Returns:
            List of Risk objects identified in the code

        Raises:
            ValueError: If diff is not set to true
            RuntimeError: If GitHub notification fails
            Exception: If any other error occurs during workflow execution
        """
        # 1. Validate required fields
        if not self.args.diff:
            raise ValueError(
                "This workflow is intended to only run on a diff, therefore it is required and cannot be empty"
            )

        # 2. Create a closure that captures max_concurrent_chunks
<<<<<<< HEAD
        async def chunk_processor(chunk: Contextual[str]) -> List[sarif.Result]:
            return await self._process_single_chunk(chunk)
=======
        async def chunk_processor(history: History, chunk: CodeChunk) -> list[sarif.Result]:
            return await self._process_single_chunk(history, chunk)
>>>>>>> e87ee468

        # 3. Process chunks concurrently using utility
        results = await self.process_chunks_concurrently(
            self.history,
            project=self.project,
            chunk_processor=chunk_processor,
            max_concurrent_chunks=self.args.max_concurrent_chunks,
        )

        logger.info(f"Found {len(results)} results")

        if len(results) > 0:
            pr_comment = format_pr_comment(results)

            # 4. Print comment to console
            console = Console()
            console.print(Markdown(pr_comment))

            # 5. Add comment to PR, if enabled
            if self.args.pr_url and not self.args.no_gh_comment:
                add_comment(self.history, self.args.pr_url, pr_comment, self.args.approver)
            else:
                logger.warning("PR URL missing or no_gh_comment is True, skipping Add Comment")

            # 5. Add reviewer to PR, if enabled
            if self.args.pr_url and self.args.approver:
                try:
                    add_reviewer(self.history, self.args.pr_url, self.args.approver)
                except Exception as e:
                    logger.warning(
                        f"Failed to add reviewer, check to make sure you have the right permissions: {e}\nContinuing with comment only."
                    )
            else:
                logger.warning("PR URL and/or approver are missing, skipping Add Reviewer")

            # 6. Send message to Slack, if enabled
            if self.args.slack_webhook_url:
                slack_message = format_slack_message(results, workflow_name=self.name, pr_url=self.args.pr_url)
                send_message(self.history, self.args.slack_webhook_url, slack_message)

        return results<|MERGE_RESOLUTION|>--- conflicted
+++ resolved
@@ -12,17 +12,12 @@
 from dataclasses import dataclass, field
 from typing import Annotated, Literal
 
-<<<<<<< HEAD
-from fraim.actions import add_reviewer
-from fraim.core.contextuals import CodeChunk, Contextual
-=======
 from rich.console import Console
 from rich.markdown import Markdown
 
 from fraim.actions import add_comment, add_reviewer, send_message
 from fraim.core.contextuals import CodeChunk
 from fraim.core.history import History
->>>>>>> e87ee468
 from fraim.core.parsers import PydanticOutputParser
 from fraim.core.prompts.template import PromptTemplate
 from fraim.core.steps.llm import LLMStep
@@ -77,7 +72,7 @@
 
 
 @dataclass
-class RiskFlaggerWorkflowOptions(ChunkProcessingOptions, LLMOptions, ConfidenceFilterOptions, StatusCheckOptions):
+class RiskFlaggerWorkflowOptions(ChunkProcessingOptions, LLMOptions, ConfidenceFilterOptions):
     """Input for the Risk Flagger workflow."""
 
     pr_url: Annotated[str, {"help": "URL of the pull request to analyze"}] = field(default="")
@@ -100,7 +95,7 @@
 class RiskFlaggerInput:
     """Input for the Risk Flagger step."""
 
-    code: Contextual[str]
+    code: CodeChunk
 
 
 class RiskFlaggerOutput(sarif.BaseSchema):
@@ -144,11 +139,7 @@
             },
         )
 
-<<<<<<< HEAD
-    async def _process_single_chunk(self, chunk: Contextual[str]) -> List[sarif.Result]:
-=======
     async def _process_single_chunk(self, history: History, chunk: CodeChunk) -> list[sarif.Result]:
->>>>>>> e87ee468
         """Process a single chunk with multi-step processing and error handling."""
         try:
             # 1. Scan the code for potential risks.
@@ -167,13 +158,8 @@
             return high_confidence_risks
 
         except Exception as e:
-<<<<<<< HEAD
-            self.logger.error(
+            logger.error(
                 f"Failed to process chunk at {str(chunk.locations)}: {str(e)}. "
-=======
-            logger.error(
-                f"Failed to process chunk {chunk.file_path}:{chunk.line_number_start_inclusive}-{chunk.line_number_end_inclusive}: {e!s}. "
->>>>>>> e87ee468
                 "Skipping this chunk and continuing with scan."
             )
             return []
@@ -199,13 +185,8 @@
             )
 
         # 2. Create a closure that captures max_concurrent_chunks
-<<<<<<< HEAD
-        async def chunk_processor(chunk: Contextual[str]) -> List[sarif.Result]:
-            return await self._process_single_chunk(chunk)
-=======
         async def chunk_processor(history: History, chunk: CodeChunk) -> list[sarif.Result]:
             return await self._process_single_chunk(history, chunk)
->>>>>>> e87ee468
 
         # 3. Process chunks concurrently using utility
         results = await self.process_chunks_concurrently(

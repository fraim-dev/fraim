# SPDX-License-Identifier: MIT
# Copyright (c) 2025 Resourcely Inc.

"""
Infrastructure as Code (IaC) Security Analysis Workflow

Analyzes IaC files (Terraform, CloudFormation, Kubernetes, Docker, etc.)
for security misconfigurations and compliance issues.
"""

import logging
import os
from dataclasses import dataclass
from pathlib import Path
from typing import Annotated

<<<<<<< HEAD
from fraim.config import Config
from fraim.core.contextuals import CodeChunk, CodeChunkFailure, Contextual
from fraim.core.llms.litellm import LiteLLM
=======
from fraim.core.contextuals import CodeChunk
>>>>>>> d84ffb52
from fraim.core.parsers import PydanticOutputParser
from fraim.core.prompts.template import PromptTemplate
from fraim.core.steps.llm import LLMStep
from fraim.core.workflows import ChunkProcessingOptions, ChunkProcessor, Workflow
from fraim.core.workflows.llm_processing import LLMMixin, LLMOptions
from fraim.core.workflows.sarif import (
    ConfidenceFilterOptions,
    filter_results_by_confidence,
    write_sarif_and_html_report,
)
from fraim.outputs import sarif

FILE_PATTERNS = [
    "*.tf",
    "*.tfvars",
    "*.tfstate",
    "*.yaml",
    "*.yml",
    "*.json",
    "Dockerfile",
    ".dockerfile",
    "docker-compose.yml",
    "docker-compose.yaml",
    "*.k8s.yaml",
    "*.k8s.yml",
    "*.ansible.yaml",
    "*.ansible.yml",
    "*.helm.yaml",
    "*.helm.yml",
    "deployment.yaml",
    "deployment.yml",
    "service.yaml",
    "service.yml",
    "ingress.yaml",
    "ingress.yml",
    "configmap.yaml",
    "configmap.yml",
    "secret.yaml",
    "secret.yml",
]

SCANNER_PROMPTS = PromptTemplate.from_yaml(os.path.join(os.path.dirname(__file__), "scanner_prompts.yaml"))


@dataclass
class IaCWorkflowOptions(ChunkProcessingOptions, LLMOptions, ConfidenceFilterOptions):
    """Options for the IaC workflow."""

    output: Annotated[str, {"help": "Path to save the output HTML report"}] = "fraim_output"


@dataclass
class IaCCodeChunkOptions:
    """Options to process a single IaC chunk."""

<<<<<<< HEAD
    code: Contextual[str]
    config: Config
=======
    code: CodeChunk
>>>>>>> d84ffb52


class IaCWorkflow(Workflow[IaCWorkflowOptions, list[sarif.Result]], ChunkProcessor, LLMMixin):
    """Analyzes IaC files for security vulnerabilities, compliance issues, and best practice deviations."""

<<<<<<< HEAD
    def __init__(self, config: Config, *args: Any, **kwargs: Any) -> None:
        super().__init__(config, *args, **kwargs)

        # Construct an LLM instance
        self.failed_chunks: list[CodeChunkFailure] = []
        llm = LiteLLM.from_config(config)
=======
    name = "iac"
>>>>>>> d84ffb52

    def __init__(self, logger: logging.Logger, args: IaCWorkflowOptions) -> None:
        super().__init__(logger, args)
        scanner_parser = PydanticOutputParser(sarif.RunResults)
        self.scanner_step: LLMStep[IaCCodeChunkOptions, sarif.RunResults] = LLMStep(
            self.llm, SCANNER_PROMPTS["system"], SCANNER_PROMPTS["user"], scanner_parser
        )

    @property
    def file_patterns(self) -> list[str]:
        """IaC file patterns."""
        return FILE_PATTERNS

    async def _process_single_chunk(self, chunk: Contextual[str]) -> list[sarif.Result]:
        """Process a single chunk with error handling."""
        try:
            # 1. Scan the code for vulnerabilities.
<<<<<<< HEAD
            self.config.logger.info(f"Scanning code for vulnerabilities: {str(chunk.locations)}")
            iac_input = IaCCodeChunkInput(code=chunk, config=self.config)
=======
            self.logger.info(f"Scanning code for vulnerabilities: {Path(chunk.file_path)}")
            iac_input = IaCCodeChunkOptions(code=chunk)
>>>>>>> d84ffb52
            vulns = await self.scanner_step.run(iac_input)

            # 2. Filter the vulnerability by confidence.
            self.logger.info("Filtering vulnerabilities by confidence")
            high_confidence_vulns = filter_results_by_confidence(vulns.results, self.args.confidence)

            return high_confidence_vulns
        except Exception as e:
<<<<<<< HEAD
            self.failed_chunks.append(CodeChunkFailure(chunk=chunk, reason=str(e)))
            self.config.logger.error(
                f"Failed to process chunk {str(chunk.locations)}: {e!s}. Skipping this chunk and continuing with scan."
=======
            self.logger.error(
                f"Failed to process chunk {chunk.file_path}:{chunk.line_number_start_inclusive}-{chunk.line_number_end_inclusive}: {e!s}. "
                "Skipping this chunk and continuing with scan."
>>>>>>> d84ffb52
            )
            return []

    async def run(self) -> list[sarif.Result]:
        """Main IaC workflow - full control over execution."""
<<<<<<< HEAD
        try:
            # 1. Setup project input using utility
            project = self.setup_project_input(input)

            # 2. Process chunks concurrently using utility
            results = await self.process_chunks_concurrently(
                project=project,
                chunk_processor=self._process_single_chunk,
                max_concurrent_chunks=input.max_concurrent_chunks,
            )

            # 3. Generate reports (IaC workflow chooses to do this)
            write_sarif_and_html_report(
                results=results,
                repo_name=project.repo_name,
                output_dir=self.config.output_dir,
                logger=self.config.logger,
                failed_chunks=self.failed_chunks,
            )
=======
        # 1. Setup project input using utility
        project = self.setup_project_input(self.logger, self.args)

        # 2. Process chunks concurrently using utility
        results = await self.process_chunks_concurrently(
            project=project,
            chunk_processor=self._process_single_chunk,
            max_concurrent_chunks=self.args.max_concurrent_chunks,
        )
>>>>>>> d84ffb52

        # 3. Generate reports (IaC workflow chooses to do this)
        write_sarif_and_html_report(
            results=results,
            repo_name=project.repo_name,
            output_dir=self.args.output,
            logger=self.logger,
        )

        return results<|MERGE_RESOLUTION|>--- conflicted
+++ resolved
@@ -14,13 +14,7 @@
 from pathlib import Path
 from typing import Annotated
 
-<<<<<<< HEAD
-from fraim.config import Config
 from fraim.core.contextuals import CodeChunk, CodeChunkFailure, Contextual
-from fraim.core.llms.litellm import LiteLLM
-=======
-from fraim.core.contextuals import CodeChunk
->>>>>>> d84ffb52
 from fraim.core.parsers import PydanticOutputParser
 from fraim.core.prompts.template import PromptTemplate
 from fraim.core.steps.llm import LLMStep
@@ -76,30 +70,17 @@
 class IaCCodeChunkOptions:
     """Options to process a single IaC chunk."""
 
-<<<<<<< HEAD
     code: Contextual[str]
-    config: Config
-=======
-    code: CodeChunk
->>>>>>> d84ffb52
 
 
 class IaCWorkflow(Workflow[IaCWorkflowOptions, list[sarif.Result]], ChunkProcessor, LLMMixin):
     """Analyzes IaC files for security vulnerabilities, compliance issues, and best practice deviations."""
 
-<<<<<<< HEAD
-    def __init__(self, config: Config, *args: Any, **kwargs: Any) -> None:
-        super().__init__(config, *args, **kwargs)
-
-        # Construct an LLM instance
-        self.failed_chunks: list[CodeChunkFailure] = []
-        llm = LiteLLM.from_config(config)
-=======
     name = "iac"
->>>>>>> d84ffb52
 
     def __init__(self, logger: logging.Logger, args: IaCWorkflowOptions) -> None:
         super().__init__(logger, args)
+        self.failed_chunks: list[CodeChunkFailure] = []
         scanner_parser = PydanticOutputParser(sarif.RunResults)
         self.scanner_step: LLMStep[IaCCodeChunkOptions, sarif.RunResults] = LLMStep(
             self.llm, SCANNER_PROMPTS["system"], SCANNER_PROMPTS["user"], scanner_parser
@@ -114,13 +95,8 @@
         """Process a single chunk with error handling."""
         try:
             # 1. Scan the code for vulnerabilities.
-<<<<<<< HEAD
-            self.config.logger.info(f"Scanning code for vulnerabilities: {str(chunk.locations)}")
-            iac_input = IaCCodeChunkInput(code=chunk, config=self.config)
-=======
-            self.logger.info(f"Scanning code for vulnerabilities: {Path(chunk.file_path)}")
+            self.logger.info(f"Scanning code for vulnerabilities: {str(chunk.locations)}")
             iac_input = IaCCodeChunkOptions(code=chunk)
->>>>>>> d84ffb52
             vulns = await self.scanner_step.run(iac_input)
 
             # 2. Filter the vulnerability by confidence.
@@ -129,41 +105,14 @@
 
             return high_confidence_vulns
         except Exception as e:
-<<<<<<< HEAD
             self.failed_chunks.append(CodeChunkFailure(chunk=chunk, reason=str(e)))
-            self.config.logger.error(
+            self.logger.error(
                 f"Failed to process chunk {str(chunk.locations)}: {e!s}. Skipping this chunk and continuing with scan."
-=======
-            self.logger.error(
-                f"Failed to process chunk {chunk.file_path}:{chunk.line_number_start_inclusive}-{chunk.line_number_end_inclusive}: {e!s}. "
-                "Skipping this chunk and continuing with scan."
->>>>>>> d84ffb52
             )
             return []
 
     async def run(self) -> list[sarif.Result]:
         """Main IaC workflow - full control over execution."""
-<<<<<<< HEAD
-        try:
-            # 1. Setup project input using utility
-            project = self.setup_project_input(input)
-
-            # 2. Process chunks concurrently using utility
-            results = await self.process_chunks_concurrently(
-                project=project,
-                chunk_processor=self._process_single_chunk,
-                max_concurrent_chunks=input.max_concurrent_chunks,
-            )
-
-            # 3. Generate reports (IaC workflow chooses to do this)
-            write_sarif_and_html_report(
-                results=results,
-                repo_name=project.repo_name,
-                output_dir=self.config.output_dir,
-                logger=self.config.logger,
-                failed_chunks=self.failed_chunks,
-            )
-=======
         # 1. Setup project input using utility
         project = self.setup_project_input(self.logger, self.args)
 
@@ -173,7 +122,6 @@
             chunk_processor=self._process_single_chunk,
             max_concurrent_chunks=self.args.max_concurrent_chunks,
         )
->>>>>>> d84ffb52
 
         # 3. Generate reports (IaC workflow chooses to do this)
         write_sarif_and_html_report(
@@ -181,6 +129,7 @@
             repo_name=project.repo_name,
             output_dir=self.args.output,
             logger=self.logger,
+            failed_chunks=self.failed_chunks,
         )
 
         return results
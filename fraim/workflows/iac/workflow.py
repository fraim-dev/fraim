--- conflicted
+++ resolved
@@ -14,12 +14,8 @@
 from pathlib import Path
 from typing import Annotated
 
-<<<<<<< HEAD
-from fraim.core.contextuals import CodeChunk, CodeChunkFailure, Contextual
-=======
-from fraim.core.contextuals import CodeChunk
+from fraim.core.contextuals import CodeChunk, CodeChunkFailure
 from fraim.core.history import History
->>>>>>> e87ee468
 from fraim.core.parsers import PydanticOutputParser
 from fraim.core.prompts.template import PromptTemplate
 from fraim.core.steps.llm import LLMStep
@@ -77,7 +73,7 @@
 class IaCCodeChunkOptions:
     """Options to process a single IaC chunk."""
 
-    code: Contextual[str]
+    code: CodeChunk
 
 
 class IaCWorkflow(ChunkProcessor[sarif.Result], LLMMixin, Workflow[IaCWorkflowOptions, list[sarif.Result]]):
@@ -85,14 +81,9 @@
 
     name = "iac"
 
-<<<<<<< HEAD
-    def __init__(self, logger: logging.Logger, args: IaCWorkflowOptions) -> None:
-        super().__init__(logger, args)
-        self.failed_chunks: list[CodeChunkFailure] = []
-=======
     def __init__(self, args: IaCWorkflowOptions) -> None:
         super().__init__(args)
->>>>>>> e87ee468
+        self.failed_chunks: list[CodeChunkFailure] = []
         scanner_parser = PydanticOutputParser(sarif.RunResults)
         self.scanner_step: LLMStep[IaCCodeChunkOptions, sarif.RunResults] = LLMStep(
             self.llm, SCANNER_PROMPTS["system"], SCANNER_PROMPTS["user"], scanner_parser
@@ -103,19 +94,11 @@
         """IaC file patterns."""
         return FILE_PATTERNS
 
-<<<<<<< HEAD
-    async def _process_single_chunk(self, chunk: Contextual[str]) -> list[sarif.Result]:
-        """Process a single chunk with error handling."""
-        try:
-            # 1. Scan the code for vulnerabilities.
-            self.logger.info(f"Scanning code for vulnerabilities: {str(chunk.locations)}")
-=======
     async def _process_single_chunk(self, history: History, chunk: CodeChunk) -> list[sarif.Result]:
         """Process a single chunk with error handling."""
         try:
             # 1. Scan the code for vulnerabilities.
-            logger.info(f"Scanning code for vulnerabilities: {Path(chunk.file_path)}")
->>>>>>> e87ee468
+            logger.info(f"Scanning code for vulnerabilities: {str(chunk.locations)}")
             iac_input = IaCCodeChunkOptions(code=chunk)
             vulns = await self.scanner_step.run(history, iac_input)
 
@@ -125,15 +108,9 @@
 
             return high_confidence_vulns
         except Exception as e:
-<<<<<<< HEAD
             self.failed_chunks.append(CodeChunkFailure(chunk=chunk, reason=str(e)))
-            self.logger.error(
+            logger.error(
                 f"Failed to process chunk {str(chunk.locations)}: {e!s}. Skipping this chunk and continuing with scan."
-=======
-            logger.error(
-                f"Failed to process chunk {chunk.file_path}:{chunk.line_number_start_inclusive}-{chunk.line_number_end_inclusive}: {e!s}. "
-                "Skipping this chunk and continuing with scan."
->>>>>>> e87ee468
             )
             return []
 
@@ -155,11 +132,7 @@
             results=results,
             repo_name=project.repo_name,
             output_dir=self.args.output,
-<<<<<<< HEAD
-            logger=self.logger,
             failed_chunks=self.failed_chunks,
-=======
->>>>>>> e87ee468
         )
 
         print(f"Found {len(results)} results.")

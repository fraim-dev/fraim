# SPDX-License-Identifier: MIT
# Copyright (c) 2025 Resourcely Inc.

"""
Infrastructure as Code (IaC) Security Analysis Workflow

Analyzes IaC files (Terraform, CloudFormation, Kubernetes, Docker, etc.)
for security misconfigurations and compliance issues.
"""

import os
from dataclasses import dataclass
from pathlib import Path
from typing import Any

from fraim.config import Config
from fraim.core.contextuals import CodeChunk, CodeChunkFailure, Contextual
from fraim.core.llms.litellm import LiteLLM
from fraim.core.parsers import PydanticOutputParser
from fraim.core.prompts.template import PromptTemplate
from fraim.core.steps.llm import LLMStep
from fraim.core.workflows import ChunkProcessingMixin, ChunkWorkflowInput, Workflow
from fraim.outputs import sarif
from fraim.workflows.registry import workflow
from fraim.workflows.utils import filter_results_by_confidence, write_sarif_and_html_report

FILE_PATTERNS = [
    "*.tf",
    "*.tfvars",
    "*.tfstate",
    "*.yaml",
    "*.yml",
    "*.json",
    "Dockerfile",
    ".dockerfile",
    "docker-compose.yml",
    "docker-compose.yaml",
    "*.k8s.yaml",
    "*.k8s.yml",
    "*.ansible.yaml",
    "*.ansible.yml",
    "*.helm.yaml",
    "*.helm.yml",
    "deployment.yaml",
    "deployment.yml",
    "service.yaml",
    "service.yml",
    "ingress.yaml",
    "ingress.yml",
    "configmap.yaml",
    "configmap.yml",
    "secret.yaml",
    "secret.yml",
]

SCANNER_PROMPTS = PromptTemplate.from_yaml(os.path.join(os.path.dirname(__file__), "scanner_prompts.yaml"))


@dataclass
class IaCInput(ChunkWorkflowInput):
    """Input for the IaC workflow."""


@dataclass
class IaCCodeChunkInput:
    """Input for processing a single IaC chunk."""

    code: Contextual[str]
    config: Config


@workflow("iac")
class IaCWorkflow(ChunkProcessingMixin, Workflow[IaCInput, list[sarif.Result]]):
    """Analyzes IaC files for security vulnerabilities, compliance issues, and best practice deviations."""

    def __init__(self, config: Config, *args: Any, **kwargs: Any) -> None:
        super().__init__(config, *args, **kwargs)

        # Construct an LLM instance
        self.failed_chunks: list[CodeChunkFailure] = []
        llm = LiteLLM.from_config(config)

        # Construct the Scanner Step
        scanner_parser = PydanticOutputParser(sarif.RunResults)
        self.scanner_step: LLMStep[IaCCodeChunkInput, sarif.RunResults] = LLMStep(
            llm, SCANNER_PROMPTS["system"], SCANNER_PROMPTS["user"], scanner_parser
        )

    @property
    def file_patterns(self) -> list[str]:
        """IaC file patterns."""
        return FILE_PATTERNS

<<<<<<< HEAD
    async def _process_single_chunk(self, chunk: Contextual[str]) -> List[sarif.Result]:
=======
    async def _process_single_chunk(self, chunk: CodeChunk) -> list[sarif.Result]:
>>>>>>> cd99b588
        """Process a single chunk with error handling."""
        try:
            # 1. Scan the code for vulnerabilities.
            self.config.logger.info(f"Scanning code for vulnerabilities: {str(chunk.locations)}")
            iac_input = IaCCodeChunkInput(code=chunk, config=self.config)
            vulns = await self.scanner_step.run(iac_input)

            # 2. Filter the vulnerability by confidence.
            self.config.logger.info("Filtering vulnerabilities by confidence")
            high_confidence_vulns = filter_results_by_confidence(vulns.results, self.config.confidence)

            return high_confidence_vulns
        except Exception as e:
            self.failed_chunks.append(CodeChunkFailure(chunk=chunk, reason=str(e)))
            self.config.logger.error(
<<<<<<< HEAD
                f"Failed to process chunk {str(chunk.locations)}: {str(e)}. "
=======
                f"Failed to process chunk {chunk.file_path}:{chunk.line_number_start_inclusive}-{chunk.line_number_end_inclusive}: {e!s}. "
>>>>>>> cd99b588
                "Skipping this chunk and continuing with scan."
            )
            return []

    async def workflow(self, input: IaCInput) -> list[sarif.Result]:
        """Main IaC workflow - full control over execution."""
        try:
            # 1. Setup project input using utility
            project = self.setup_project_input(input)

            # 2. Process chunks concurrently using utility
            results = await self.process_chunks_concurrently(
                project=project,
                chunk_processor=self._process_single_chunk,
                max_concurrent_chunks=input.max_concurrent_chunks,
            )

            # 3. Generate reports (IaC workflow chooses to do this)
            write_sarif_and_html_report(
                results=results,
                repo_name=project.repo_name,
                output_dir=self.config.output_dir,
                logger=self.config.logger,
                failed_chunks=self.failed_chunks,
            )

            return results

        except Exception as e:
            self.config.logger.error(f"Error during IaC scan: {e!s}")
            raise e<|MERGE_RESOLUTION|>--- conflicted
+++ resolved
@@ -65,7 +65,7 @@
 class IaCCodeChunkInput:
     """Input for processing a single IaC chunk."""
 
-    code: Contextual[str]
+    code: CodeChunk
     config: Config
 
 
@@ -91,11 +91,7 @@
         """IaC file patterns."""
         return FILE_PATTERNS
 
-<<<<<<< HEAD
-    async def _process_single_chunk(self, chunk: Contextual[str]) -> List[sarif.Result]:
-=======
-    async def _process_single_chunk(self, chunk: CodeChunk) -> list[sarif.Result]:
->>>>>>> cd99b588
+    async def _process_single_chunk(self, chunk: Contextual[str]) -> list[sarif.Result]:
         """Process a single chunk with error handling."""
         try:
             # 1. Scan the code for vulnerabilities.
@@ -111,11 +107,7 @@
         except Exception as e:
             self.failed_chunks.append(CodeChunkFailure(chunk=chunk, reason=str(e)))
             self.config.logger.error(
-<<<<<<< HEAD
-                f"Failed to process chunk {str(chunk.locations)}: {str(e)}. "
-=======
-                f"Failed to process chunk {chunk.file_path}:{chunk.line_number_start_inclusive}-{chunk.line_number_end_inclusive}: {e!s}. "
->>>>>>> cd99b588
+                f"Failed to process chunk {str(chunk.locations)}: {e!s}. "
                 "Skipping this chunk and continuing with scan."
             )
             return []

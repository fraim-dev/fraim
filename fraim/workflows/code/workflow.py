--- conflicted
+++ resolved
@@ -14,13 +14,8 @@
 from dataclasses import dataclass
 from typing import Annotated
 
-<<<<<<< HEAD
 from fraim.core.contextuals import CodeChunk, CodeChunkFailure
 from fraim.core.history import EventRecord, History, HistoryRecord
-=======
-from fraim.core.contextuals import CodeChunk
-from fraim.core.history import History, HistoryRecord
->>>>>>> 70dbfad7
 from fraim.core.parsers import PydanticOutputParser
 from fraim.core.prompts.template import PromptTemplate
 from fraim.core.steps.llm import LLMStep
@@ -123,8 +118,8 @@
         self.project = self.setup_project_input(self.args)
 
         # Configure the scanner step
-        scanner_parser = PydanticOutputParser(sast_workflow_run_results_class)
-        self.scanner_step: LLMStep[SASTInput, sarif.Run] = LLMStep(
+        scanner_parser = PydanticOutputParser(sarif.RunResults)
+        self.scanner_step: LLMStep[SASTInput, sarif.RunResults] = LLMStep(
             self.llm,
             SCANNER_PROMPTS["system"],
             SCANNER_PROMPTS["user"],

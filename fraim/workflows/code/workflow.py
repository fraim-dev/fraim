--- conflicted
+++ resolved
@@ -14,13 +14,7 @@
 from dataclasses import dataclass
 from typing import Annotated
 
-<<<<<<< HEAD
-from fraim.config import Config
 from fraim.core.contextuals import CodeChunkFailure, Contextual
-from fraim.core.llms.litellm import LiteLLM
-=======
-from fraim.core.contextuals import CodeChunk
->>>>>>> d84ffb52
 from fraim.core.parsers import PydanticOutputParser
 from fraim.core.prompts.template import PromptTemplate
 from fraim.core.steps.llm import LLMStep
@@ -60,7 +54,7 @@
 
 
 @dataclass
-class SASTWorkflowOptions(ChunkProcessingOptions, LLMOptions, ConfidenceFilterOptions):
+class SASTWorkflowOptions(ChunkProcessingOptions, ConfidenceFilterOptions):
     """Input for the Code workflow."""
 
     output: Annotated[str, {"help": "Path to save the output HTML report"}] = "fraim_output"
@@ -76,12 +70,7 @@
 class SASTInput:
     """Input for the SAST scanner step."""
 
-<<<<<<< HEAD
     code: Contextual[str]
-    config: Config
-=======
-    code: CodeChunk
->>>>>>> d84ffb52
 
 
 @dataclass
@@ -89,12 +78,7 @@
     """Input for the triage step."""
 
     vulnerability: str
-<<<<<<< HEAD
     code: Contextual[str]
-    config: Config
-=======
-    code: CodeChunk
->>>>>>> d84ffb52
 
 
 class SASTWorkflow(Workflow[SASTWorkflowOptions, list[sarif.Result]], ChunkProcessor, LLMMixin):
@@ -106,8 +90,8 @@
 
     def __init__(self, logger: logging.Logger, args: SASTWorkflowOptions) -> None:
         # Initialize LLM and scanner step immediately
-<<<<<<< HEAD
-        self.llm = LiteLLM.from_config(self.config)
+        #
+        super().__init__(logger, args)
         self.failed_chunks: list[CodeChunkFailure] = []
         sast_workflow_run_results_class = sarif.create_run_model(
             allowed_types=[
@@ -130,12 +114,6 @@
         )
         scanner_parser = PydanticOutputParser(sast_workflow_run_results_class)
         self.scanner_step: LLMStep[SASTInput, Run] = LLMStep(
-=======
-        #
-        super().__init__(logger, args)
-        scanner_parser = PydanticOutputParser(sarif.RunResults)
-        self.scanner_step: LLMStep[SASTInput, sarif.RunResults] = LLMStep(
->>>>>>> d84ffb52
             self.llm, SCANNER_PROMPTS["system"], SCANNER_PROMPTS["user"], scanner_parser
         )
         # Keep triager step as lazy since it depends on project setup
@@ -198,7 +176,7 @@
             self.logger.debug("Filtering vulnerabilities by confidence")
             high_confidence_vulns = filter_results_by_confidence(potential_vulns.results, self.args.confidence)
 
-            if self.no_triage:
+            if self.args.no_triage:
                 return high_confidence_vulns
 
             # 3. Triage the high-confidence vulns with limited concurrency.
@@ -224,55 +202,27 @@
             return high_confidence_triaged_vulns
 
         except Exception as e:
-<<<<<<< HEAD
             self.failed_chunks.append(CodeChunkFailure(chunk=chunk, reason=str(e)))
-            self.config.logger.error(
+            self.logger.error(
                 f"Failed to process chunk {str(chunk.locations)}: {e!s}. Skipping this chunk and continuing with scan."
-=======
-            self.logger.error(
-                f"Failed to process chunk {chunk.file_path}:{chunk.line_number_start_inclusive}-{chunk.line_number_end_inclusive}: {e!s}. "
-                "Skipping this chunk and continuing with scan."
->>>>>>> d84ffb52
             )
             return []
 
     async def run(self) -> list[sarif.Result]:
         """Main Code workflow - full control over execution with multi-step processing."""
-<<<<<<< HEAD
-        try:
-            # 1. Setup project input using utility
-            self.project = self.setup_project_input(input)
-            self.no_triage = input.no_triage
-
-            # 2. Create a closure that captures max_concurrent_triagers
-            async def chunk_processor(chunk: Contextual[str]) -> list[sarif.Result]:
-                return await self._process_single_chunk(chunk, input.max_concurrent_triagers)
-=======
 
         # 1. Setup project input using utility
         # TODO: Avoid this state
         self.project = self.setup_project_input(self.logger, self.args)
->>>>>>> d84ffb52
 
         # 2. Create a closure that captures max_concurrent_triagers
-        async def chunk_processor(chunk: CodeChunk) -> list[sarif.Result]:
+        async def chunk_processor(chunk: Contextual[str]) -> list[sarif.Result]:
             return await self._process_single_chunk(chunk, self.args.max_concurrent_triagers)
 
-<<<<<<< HEAD
-            # 4. Generate reports
-            write_sarif_and_html_report(
-                results=results,
-                repo_name=self.project.repo_name,
-                output_dir=self.config.output_dir,
-                logger=self.config.logger,
-                failed_chunks=self.failed_chunks,
-            )
-=======
         # 3. Process chunks concurrently using utility
         results = await self.process_chunks_concurrently(
             project=self.project, chunk_processor=chunk_processor, max_concurrent_chunks=self.args.max_concurrent_chunks
         )
->>>>>>> d84ffb52
 
         # 4. Generate reports
         write_sarif_and_html_report(
@@ -280,6 +230,7 @@
             repo_name=self.project.repo_name,
             output_dir=self.args.output,
             logger=self.logger,
+            failed_chunks=self.failed_chunks,
         )
 
         return results
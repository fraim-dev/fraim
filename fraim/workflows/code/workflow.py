--- conflicted
+++ resolved
@@ -183,15 +183,9 @@
             # 1. Setup project input using utility
             project = self.setup_project_input(input)
 
-<<<<<<< HEAD
             # Use project as context manager to keep temp directories alive
             with project:
                 self.project = project
-=======
-            # 2. Create a closure that captures max_concurrent_triagers
-            async def chunk_processor(chunk: CodeChunk) -> list[sarif.Result]:
-                return await self._process_single_chunk(chunk, input.max_concurrent_triagers)
->>>>>>> cd99b588
 
                 # 2. Create a closure that captures max_concurrent_triagers
                 async def chunk_processor(chunk: CodeChunk) -> List[sarif.Result]:

# SPDX-License-Identifier: MIT
# Copyright (c) 2025 Resourcely Inc.

"""
Code Security Analysis Workflow

Analyzes source code for security vulnerabilities using AI-powered scanning.
"""

import asyncio
import logging
import os
from dataclasses import dataclass
from datetime import datetime
from typing import Annotated, cast

from fraim.core.contextuals import CodeChunk, CodeChunkFailure
from fraim.core.history import EventRecord, History, HistoryRecord
from fraim.core.parsers import PydanticOutputParser, TextOutputParser
from fraim.core.prompts.template import PromptTemplate
from fraim.core.steps.llm import LLMStep
from fraim.core.workflows import ChunkProcessingOptions, ChunkProcessor, Workflow
from fraim.outputs import sarif
from fraim.tools import FilesystemTools
from fraim.util.pydantic import merge_models

from ...core.workflows.llm_processing import LLMMixin, LLMOptions
from ...core.workflows.sarif import ConfidenceFilterOptions, filter_results_by_confidence, write_sarif_and_html_report
from . import triage_sarif_overlay
from .triage_sarif_overlay import ResultProperties as TriageResultProperties

logger = logging.getLogger(__name__)

FILE_PATTERNS = [
    "*.py",
    "*.c",
    "*.cpp",
    "*.h",
    "*.go",
    "*.ts",
    "*.js",
    "*.java",
    "*.rb",
    "*.php",
    "*.swift",
    "*.rs",
    "*.kt",
    "*.scala",
    "*.tsx",
    "*.jsx",
]

SCANNER_PROMPTS = PromptTemplate.from_yaml(os.path.join(os.path.dirname(__file__), "scanner_prompts.yaml"))
TRIAGER_PROMPTS = PromptTemplate.from_yaml(os.path.join(os.path.dirname(__file__), "triager_prompts.yaml"))
THREAT_MODEL = PromptTemplate.from_yaml(os.path.join(os.path.dirname(__file__), "threat_model.yaml"))

triage_sarif = merge_models(sarif, triage_sarif_overlay)


@dataclass
class SASTWorkflowOptions(ChunkProcessingOptions, LLMOptions, ConfidenceFilterOptions):
    """Input for the Code workflow."""

    output: Annotated[str, {"help": "Path to save the output HTML report"}] = "fraim_output"

    max_concurrent_triagers: Annotated[
        int, {"help": "Maximum number of triager requests per chunk to run concurrently"}
    ] = 3

    no_triage: Annotated[bool, {"help": "If set, skip the triage step and only run the scanner step"}] = False


@dataclass
class SASTInput:
    """Input for the SAST scanner step."""

    code: CodeChunk


@dataclass
class TriagerInput:
    """Input for the triage step."""

    vulnerability: str
    code: CodeChunk
    threat_model: str


class SASTWorkflow(ChunkProcessor[sarif.Result], LLMMixin, Workflow[SASTWorkflowOptions, list[sarif.Result]]):
    """
    Analyzes source code for security vulnerabilities
    """

    name = "code"

    def __init__(self, args: SASTWorkflowOptions) -> None:
        super().__init__(args)

        self.failed_chunks: list[CodeChunkFailure] = []
        sast_workflow_run_results_class = sarif.create_run_model(
            allowed_types=[
                "SQL Injection",
                "XSS",
                "CSRF",
                "Path Traversal",
                "Command Injection",
                "Insecure Deserialization",
                "XXE",
                "SSRF",
                "Open Redirect",
                "IDOR",
                "Sensitive Data Exposure",
                "Broken Authentication",
                "Broken Access Control",
                "Security Misconfiguration",
                "Insufficient Logging",
            ],
        )

        # Configure the project
        self.project = self.setup_project_input(self.args)

        # Configure the threat model step with filesystem tools
        threat_model_tools = FilesystemTools(self.project.project_path)
        threat_model_llm = self.llm.with_tools(threat_model_tools)
        threat_model_parser = TextOutputParser(THREAT_MODEL["output_format"].render({})[0])
        self.threat_model_step: LLMStep[dict, str] = LLMStep(
            threat_model_llm,
            THREAT_MODEL["system"],
            THREAT_MODEL["user"],
            threat_model_parser,
        )
        self.threat_model = ""

        # Configure the scanner step
        scanner_parser = PydanticOutputParser(sarif.RunResults)
        self.scanner_step: LLMStep[SASTInput, sarif.RunResults] = LLMStep(
            self.llm,
            SCANNER_PROMPTS["system"],
            SCANNER_PROMPTS["user"],
            scanner_parser,
        )

        # Configure the triager step with tools
        triager_tools = FilesystemTools(self.project.project_path)
        triager_llm = self.llm.with_tools(triager_tools)
        triager_parser = PydanticOutputParser(triage_sarif.Result)
        self.triager_step: LLMStep[TriagerInput, sarif.Result] = LLMStep(
            triager_llm,
            TRIAGER_PROMPTS["system"],
            TRIAGER_PROMPTS["user"],
            triager_parser,
        )

    @property
    def file_patterns(self) -> list[str]:
        """Code file patterns."""
        return FILE_PATTERNS

    async def _process_single_chunk(
        self, history: History, chunk: CodeChunk, max_concurrent_triagers: int
    ) -> list[sarif.Result]:
        """Process a single chunk with multi-step processing and error handling."""
        try:
            # 1. Scan the code for potential vulnerabilities.
            logger.debug("Scanning the code for potential vulnerabilities")
            potential_vulns = await self.scanner_step.run(history, SASTInput(code=chunk))

            # 2. Filter vulnerabilities by confidence.
            logger.debug("Filtering vulnerabilities by confidence")
            high_confidence_vulns = filter_results_by_confidence(potential_vulns.results, self.args.confidence)

            if self.args.no_triage:
                return high_confidence_vulns

            # 3. Triage the high-confidence vulns with limited concurrency.
            logger.debug("Triaging high-confidence vulns with limited concurrency")

            # Create semaphore to limit concurrent triager requests
            triager_semaphore = asyncio.Semaphore(max_concurrent_triagers)

            async def triage_with_semaphore(vuln: sarif.Result) -> sarif.Result | None:
                """Triage a vulnerability with semaphore to limit concurrency."""
                # Create a subhistory for this task
                task_record = HistoryRecord(description=f"Triaging potential vulnerability {vuln.message.text}")
                history.append_record(task_record)

                async with triager_semaphore:
                    result = await self.triager_step.run(
                        task_record.history,
                        TriagerInput(vulnerability=str(vuln), code=chunk, threat_model=self.threat_model),
                    )
                    # Cast to overlay type for type checking
                    category = cast("TriageResultProperties", result.properties).category.value
                    task_record.history.append_record(EventRecord(description=f"Triage conclusion: {category}."))

                    # Drop misunderstandings
                    if category == "misunderstanding":
                        return None

                    return result

            triaged_results = await asyncio.gather(*[triage_with_semaphore(vuln) for vuln in high_confidence_vulns])

            # Filter out None results from failed triaging attempts
            triaged_vulns = [result for result in triaged_results if result is not None]

            # 4. Filter the triaged vulnerabilities by confidence
            logger.debug("Filtering the triaged vulnerabilities by confidence")
            high_confidence_triaged_vulns = filter_results_by_confidence(triaged_vulns, self.args.confidence)

            return high_confidence_triaged_vulns

        except Exception as e:
            self.failed_chunks.append(CodeChunkFailure(chunk=chunk, reason=str(e)))
            logger.error(
                f"Failed to process chunk {chunk.locations}: {e!s}. Skipping this chunk and continuing with scan."
            )

            return []

    async def run(self) -> list[sarif.Result]:
        """Main Code workflow - full control over execution with multi-step processing."""

        # Generate threat model for the entire repository
        task_record = HistoryRecord(description="Generating threat model for the entire project")
        self.history.append_record(task_record)
        self.threat_model = await self.threat_model_step.run(task_record.history, {})

        # Write threat model to file
        current_time = datetime.now().strftime("%Y%m%d_%H%M%S")
        safe_repo_name = "".join(c if c.isalnum() else "_" for c in self.project.repo_name).strip("_")
        threat_model_filename = f"fraim_threat_model_{safe_repo_name}_{current_time}.md"
        threat_model_file = os.path.join(self.args.output, threat_model_filename)
        with open(threat_model_file, "w") as f:
            f.write(self.threat_model)
        print(f"Wrote threat model to {threat_model_filename}")

        # Create a closure that captures max_concurrent_triagers
        async def chunk_processor(history: History, chunk: CodeChunk) -> list[sarif.Result]:
            return await self._process_single_chunk(history, chunk, self.args.max_concurrent_triagers)

        # Process chunks concurrently using utility
        results = await self.process_chunks_concurrently(
            history=self.history,
            project=self.project,
            chunk_processor=chunk_processor,
            max_concurrent_chunks=self.args.max_concurrent_chunks,
        )

        # Get total cost from history
        total_cost = await self.history.get_total_cost()

        # Generate reports
        report_paths = write_sarif_and_html_report(
            results=results,
            repo_name=self.project.repo_name,
            output_dir=self.args.output,
<<<<<<< HEAD
            failed_chunks=self.failed_chunks,
=======
            threat_model_content=self.threat_model,
            total_cost=total_cost,
>>>>>>> 98a14bd4
        )

        print(f"Found {len(results)} results.")
        print(f"Wrote SARIF report to {report_paths.sarif_path}")
        print(f"Wrote HTML report to {report_paths.html_path}")
        print(f"Total cost: ${total_cost:.6f}")

        return results<|MERGE_RESOLUTION|>--- conflicted
+++ resolved
@@ -256,12 +256,9 @@
             results=results,
             repo_name=self.project.repo_name,
             output_dir=self.args.output,
-<<<<<<< HEAD
-            failed_chunks=self.failed_chunks,
-=======
             threat_model_content=self.threat_model,
             total_cost=total_cost,
->>>>>>> 98a14bd4
+            failed_chunks=self.failed_chunks,
         )
 
         print(f"Found {len(results)} results.")

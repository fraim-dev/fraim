# SPDX-License-Identifier: MIT
# Copyright (c) 2025 Resourcely Inc.

import argparse
import asyncio
import dataclasses
import io
import logging
import multiprocessing as mp
import os
import sys
from collections.abc import Generator
from contextlib import contextmanager
from dataclasses import is_dataclass
<<<<<<< HEAD
from importlib.metadata import version
from pathlib import Path
from typing import Annotated, Any, Union, get_args, get_origin, get_type_hints
=======
from types import UnionType
from typing import Annotated, Any, TextIO, Union, get_args, get_origin, get_type_hints
>>>>>>> e87ee468

from rich.console import Console
from rich.live import Live

from fraim import __version__
from fraim.core.workflows.discovery import discover_workflows
from fraim.observability import ObservabilityManager, ObservabilityRegistry
from fraim.observability.logging import setup_logging
from fraim.util import tty
from fraim.validate_cli import validate_cli_args

logger = logging.getLogger(__name__)


def setup_observability(args: argparse.Namespace) -> ObservabilityManager:
    """Setup observability backends based on CLI arguments."""
    manager = ObservabilityManager(args.observability or [])
    manager.setup()
    return manager


def build_observability_arg(parser: argparse.ArgumentParser) -> None:
    """Add observability argument to the parser."""
    # Get available observability backends
    available_backends = ObservabilityRegistry.get_available_backends()
    backend_descriptions = ObservabilityRegistry.get_backend_descriptions()

    # Build observability help text dynamically
    observability_help_parts = []
    for backend in sorted(available_backends):
        description = backend_descriptions.get(backend, "No description available")
        observability_help_parts.append(f"{backend}: {description}")

    observability_help = f"Enable LLM observability backends.\n - {'\n -'.join(observability_help_parts)}"

    parser.add_argument("--observability", nargs="+", choices=available_backends, default=[], help=observability_help)


def cli() -> int:
    parser = argparse.ArgumentParser(formatter_class=argparse.RawTextHelpFormatter)

<<<<<<< HEAD
    parser.add_argument(
        "--version", action="version", version=version("fraim"), help="Show the version number and exit"
    )
=======
    parser.add_argument("-v", "--version", action="version", version=f"fraim {__version__}")
>>>>>>> e87ee468
    parser.add_argument("--debug", action="store_true", help="Enable debug logging")
    parser.add_argument(
        "--show-logs",
        action="store_true",
        help="Force printing of logs. Logs are automatically shown on stderr if rich\n"
        "display is not enabled or if stderr does not point to the same\n"
        "destination as stdout.",
    )
    parser.add_argument("--log-output", type=str, default="fraim_output", help="Output directory for logs")
    parser.add_argument(
        "--show-rich-display",
        action="store_true",
        help="Force display of the rich workflow progress, instead of showing logs. Rich\n"
        "display is automatically enabled if standard output is a TTY.",
    )

    build_observability_arg(parser)

    actions = parser.add_subparsers(dest="action")

    run_parser = actions.add_parser("run", help="Run a workflow")

    workflows_parser = run_parser.add_subparsers(dest="workflow", required=True)

    discovered_workflows = discover_workflows()  # TODO: support custom paths, maybe env var or initial args parse

    for workflow_name, workflow_class in discovered_workflows.items():
        workflow_parser = workflows_parser.add_parser(workflow_name, help=workflow_class.__doc__)

        """
        TODO: 
            Move the workflow-specific arg registration into a class method
            on the workflow. The default (on the `Workflow` base class) can
            to infer the args from the `Input` dataclass, as done here.  But if a
            workflow wants to handle args differently, it could override that method.
        
            Here the call should look something like:
                workflow_class = discovered_workflows[parsed_args.workflow]
                workflow_class.register_args(workflow_parser)
        """
        workflow_options = workflow_class.options()
        if workflow_options is None:
            continue

        workflow_args = workflow_options_to_cli_args(workflow_options)
        for arg_name, arg_kwargs in workflow_args.items():
            workflow_parser.add_argument(arg_name, **arg_kwargs)

    parsed_args = parser.parse_args()
    validate_cli_args(parser, parsed_args)

    # Determine whether to show rich display (on stdout) and logs (on stderr)
    show_rich_display = parsed_args.show_rich_display or tty.is_tty(sys.stdout)
    show_logs = (
        parsed_args.show_logs or not show_rich_display or not tty.streams_have_same_destination(sys.stdout, sys.stderr)
    )

    setup_logging(
        level=logging.DEBUG if parsed_args.debug else logging.INFO,
        path=os.path.join(parsed_args.log_output, "fraim_scan.log"),
        show_logs=show_logs,
    )

    setup_observability(parsed_args)

    for workflow_name, workflow_class in discovered_workflows.items():
        if workflow_name != parsed_args.workflow:
            continue

        workflow_kwargs = {}
        workflow_options = workflow_class.options()
        if workflow_options is None:
            continue

        if is_dataclass(workflow_options):
            for workflow_option in dataclasses.fields(workflow_options):
                if hasattr(parsed_args, workflow_option.name):
                    workflow_kwargs[workflow_option.name] = getattr(parsed_args, workflow_option.name)
        """
        TODO:
            Move the arg conversion and class instantiation into a class method on the
            workflow. The default implementation on the `Workflow` base class can do the
            namespace -> args conversion done here.  But workflows with special requirements
            can override that method entirely.
    
            The call here should look something like:
            
                workflow_class = discovered_workflows[parsed_args.workflow]
                workflow = workflow_class.from_args(parsed_args)
        """
        workflow = workflow_class(args=workflow_options(**workflow_kwargs))

        try:
            if show_rich_display:
                # Use rich display instead of logging

                async def run_with_rich_display() -> None:
                    with buffered_stdout() as original_stdout:
                        console = Console(file=original_stdout)
                        layout = workflow.rich_display()
                        with Live(
                            layout,
                            console=console,
                            screen=True,
                            redirect_stdout=False,
                            refresh_per_second=10,
                            auto_refresh=True,
                        ) as _live:
                            await workflow.run()

                asyncio.run(run_with_rich_display())
            else:
                # Use traditional logging
                logger.info(f"Running workflow: {workflow.name}")
                asyncio.run(workflow.run())
        except KeyboardInterrupt:
            logger.info("Workflow cancelled")
            return 1
        except Exception as e:
            logger.error(f"Workflow error: {e!s}")
            raise e

    return 0


def workflow_options_to_cli_args(options_class: type[Any]) -> dict[str, dict[str, Any]]:
    """Infer CLI arguments from a dataclass."""
    if not dataclasses.is_dataclass(options_class):
        return {}

    cli_args = {}
    type_hints = get_type_hints(options_class, include_extras=True)

    # Reserved fields that shouldn't become CLI arguments
    reserved_fields = {"config"}

    for field in dataclasses.fields(options_class):
        if field.name in reserved_fields:
            continue

        arg_name = f"--{field.name.replace('_', '-')}"
        field_type = type_hints.get(field.name, str)

        arg_config: dict[str, Any] = {
            "help": f"{field.name.replace('_', ' ').title()}",
        }

        # Extract metadata from Annotated types
        annotation_metadata = {}
        actual_type = field_type

        # Check if this is an Annotated type
        if get_origin(field_type) is Annotated:
            args = get_args(field_type)
            if args:
                actual_type = args[0]  # The actual type is the first argument
                # The metadata is in the remaining arguments
                for metadata_item in args[1:]:
                    if isinstance(metadata_item, dict):
                        annotation_metadata.update(metadata_item)

        # Handle different field types (use actual_type instead of field_type)
        if actual_type == bool:
            if field.default is False:
                arg_config["action"] = "store_true"
            elif field.default is True:
                arg_config["action"] = "store_false"
        elif actual_type == int:
            arg_config["type"] = int
        elif actual_type == float:
            arg_config["type"] = float
        elif get_origin(actual_type) is list:
            arg_config["nargs"] = "+"
        elif get_origin(actual_type) is Union or get_origin(actual_type) is UnionType:
            # Handle Optional[T] which is Union[T, None]
            args = get_args(actual_type)
            if len(args) == 2 and type(None) in args:
                non_none_type = args[0] if args[1] is type(None) else args[1]
                if non_none_type == int:
                    arg_config["type"] = int
                elif non_none_type == float:
                    arg_config["type"] = float
                elif get_origin(non_none_type) is list:
                    # Handle Optional[List[T]] - e.g., Optional[List[str]]
                    arg_config["nargs"] = "+"

        # Set default value
        if field.default is not dataclasses.MISSING:
            arg_config["default"] = field.default
            arg_config["required"] = False
        elif field.default_factory is not dataclasses.MISSING:
            arg_config["default"] = field.default_factory()
            arg_config["required"] = False

        # Apply metadata from annotations (this takes precedence)
        if annotation_metadata:
            if "choices" in annotation_metadata:
                arg_config["choices"] = annotation_metadata["choices"]
            if "help" in annotation_metadata:
                arg_config["help"] = annotation_metadata["help"]

        # Fallback to dataclass field metadata
        if hasattr(field, "metadata"):
            if "choices" in field.metadata and "choices" not in arg_config:
                arg_config["choices"] = field.metadata["choices"]
            if "help" in field.metadata and "help" not in arg_config:
                arg_config["help"] = field.metadata["help"]

        cli_args[arg_name] = arg_config

    return cli_args


@contextmanager
def buffered_stdout() -> Generator[TextIO | Any, None, None]:
    """
    Context manager that captures stdout during execution and replays it after exit.

    This is designed to work with Rich's Live display in screen mode. When Live uses
    screen=True, it switches to an alternate terminal screen, causing any stdout
    output (like print statements) during the Live display to be lost when returning
    to the main screen.

    This context manager:
    1. Redirects sys.stdout to a buffer during the 'with' block
    2. Yields the original stdout for use by Rich's Live display
    3. Replays all captured stdout content to the terminal after the 'with' block exits

    Usage:
        with buffered_stdout() as original_stdout:
            console = Console(file=original_stdout) # Use the real stdout for the Live display
            with Live(layout, console=console, screen=True) as live:
                print("This will be captured and shown after Live exits")
                # Live display code here
        # Captured print output appears here

    Returns:
        The original stdout stream for use by Rich's console
    """
    # String buffer to capture stdout while the live display is active
    buf = io.StringIO()

    old_out = sys.stdout
    try:
        sys.stdout = buf
        yield old_out
    finally:
        sys.stdout = old_out
        sys.stdout.write(buf.getvalue())


if __name__ == "__main__":
    # Set start method for multiprocessing
    mp.set_start_method("spawn", force=True)
    cli()<|MERGE_RESOLUTION|>--- conflicted
+++ resolved
@@ -12,14 +12,8 @@
 from collections.abc import Generator
 from contextlib import contextmanager
 from dataclasses import is_dataclass
-<<<<<<< HEAD
-from importlib.metadata import version
-from pathlib import Path
-from typing import Annotated, Any, Union, get_args, get_origin, get_type_hints
-=======
 from types import UnionType
 from typing import Annotated, Any, TextIO, Union, get_args, get_origin, get_type_hints
->>>>>>> e87ee468
 
 from rich.console import Console
 from rich.live import Live
@@ -61,13 +55,7 @@
 def cli() -> int:
     parser = argparse.ArgumentParser(formatter_class=argparse.RawTextHelpFormatter)
 
-<<<<<<< HEAD
-    parser.add_argument(
-        "--version", action="version", version=version("fraim"), help="Show the version number and exit"
-    )
-=======
     parser.add_argument("-v", "--version", action="version", version=f"fraim {__version__}")
->>>>>>> e87ee468
     parser.add_argument("--debug", action="store_true", help="Enable debug logging")
     parser.add_argument(
         "--show-logs",
@@ -241,7 +229,7 @@
             arg_config["type"] = float
         elif get_origin(actual_type) is list:
             arg_config["nargs"] = "+"
-        elif get_origin(actual_type) is Union or get_origin(actual_type) is UnionType:
+        elif get_origin(actual_type) is Union:
             # Handle Optional[T] which is Union[T, None]
             args = get_args(actual_type)
             if len(args) == 2 and type(None) in args:

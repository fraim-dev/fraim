--- conflicted
+++ resolved
@@ -7,13 +7,10 @@
 import logging
 import multiprocessing as mp
 import os
-<<<<<<< HEAD
+from dataclasses import is_dataclass
 from importlib.metadata import version
 from pathlib import Path
-=======
-from dataclasses import is_dataclass
 from typing import Annotated, Any, Union, get_args, get_origin, get_type_hints
->>>>>>> d84ffb52
 
 from fraim.core.workflows.discovery import discover_workflows
 from fraim.observability import ObservabilityManager, ObservabilityRegistry
@@ -48,6 +45,9 @@
 def cli() -> int:
     parser = argparse.ArgumentParser(formatter_class=argparse.RawTextHelpFormatter)
 
+    parser.add_argument(
+        "--version", action="version", version=version("fraim"), help="Show the version number and exit"
+    )
     parser.add_argument("--debug", action="store_true", help="Enable debug logging")
     parser.add_argument("--show-logs", type=bool, default=True, help="Prints logs to standard error output")
     parser.add_argument("--log-output", type=str, default="fraim_output", help="Output directory for logs")
@@ -56,14 +56,7 @@
 
     actions = parser.add_subparsers(dest="action")
 
-<<<<<<< HEAD
-    parser.add_argument("--show-logs", type=bool, default=True, help="Prints logs to standard error output")
-    parser.add_argument(
-        "--version", action="version", version=version("fraim"), help="Show the version number and exit"
-    )
-=======
     run_parser = actions.add_parser("run", help="Run a workflow")
->>>>>>> d84ffb52
 
     workflows_parser = run_parser.add_subparsers(dest="workflow", required=True)
 

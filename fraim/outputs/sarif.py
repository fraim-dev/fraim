--- conflicted
+++ resolved
@@ -6,11 +6,8 @@
 Used for generating standardized vulnerability reports.
 """
 
-<<<<<<< HEAD
-from typing import Any, List, Literal, Optional
-=======
 from typing import Literal
->>>>>>> cd99b588
+
 
 from pydantic import BaseModel, ConfigDict, Field
 from pydantic.alias_generators import to_camel
@@ -212,15 +209,11 @@
     runs: list[Run] = Field(description="The set of runs contained in a SARIF log.")
 
 
-<<<<<<< HEAD
 def create_sarif_report(
-    results: List[Result],
+    results: list[Result],
     failed_chunks: list[CodeChunkFailure],
     tool_version: str = "1.0.0",
 ) -> SarifReport:
-=======
-def create_sarif_report(results: list[Result], tool_version: str = "1.0.0") -> SarifReport:
->>>>>>> cd99b588
     """
     Create a complete SARIF report from a list of results.
 

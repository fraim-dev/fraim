# SPDX-License-Identifier: MIT
# Copyright (c) 2025 Resourcely Inc.

"""
SARIF (Static Analysis Results Interchange Format) Pydantic models.
Used for generating standardized vulnerability reports.
"""

from enum import Enum
from typing import Literal

from pydantic import BaseModel, ConfigDict, Field
from pydantic.alias_generators import to_camel


class BaseSchema(BaseModel):
    model_config = ConfigDict(
        alias_generator=to_camel,
        populate_by_name=True,
        from_attributes=True,
    )


class ArtifactContent(BaseSchema):
    """Represents (part of) the contents of an artifact."""

    text: str = Field(description="UTF-8-encoded content from a text artifact.")


class ArtifactLocation(BaseSchema):
    """Specifies the location of an artifact (usually a file)."""

    uri: str = Field(description="A string containing a valid absolute URI.")


class Region(BaseSchema):
    """A region within an artifact where a result was detected."""

    startLine: int = Field(description="The line number of the first character in the region.")
    endLine: int = Field(description="The line number of the last character in the region.")
    snippet: ArtifactContent | None = Field(
        default=None, description="The portion of the artifact contents within the specified region."
    )


class PhysicalLocation(BaseSchema):
    """A physical location relevant to the a result. Specifies a reference to a programming artifact together with a range of bytes or characters within that artifact."""

    artifactLocation: ArtifactLocation = Field(description="The location of the artifact.")
    region: Region = Field(description="Specifies a portion of the artifact.")
    contextRegion: Region | None = Field(
        default=None,
        description="Specifies a portion of the artifact that encloses the region. Allows a viewer to display additional context around the region.",
    )


class Message(BaseSchema):
    """Encapsualtes a message intended to be read by the end user."""

    text: str = Field(description="A plain text message string.")


class Location(BaseSchema):
    """A location within a programming artifact."""

    physicalLocation: PhysicalLocation = Field(description="Identifies the artifact and region.")


class ThreadFlowLocation(BaseSchema):
    """A location visited by an analysis tool while simulating or monitoring the execution of a program."""

    location: Location = Field(
        description="The location visited by an analysis tool while simulating or monitoring the execution of a program."
    )
    kinds: list[str] = Field(
        description="A set of distinct strings that categorize the thread flow location. Well-known kinds include 'acquire', 'release', 'enter', 'exit', 'call', 'return', 'branch', 'implicit', 'false', 'true', 'caution', 'danger', 'unknown', 'unreachable', 'taint', 'function', 'handler', 'lock', 'memory', 'resource', 'scope', and 'value'."
    )


class ThreadFlow(BaseSchema):
    """Describes a sequence of code locations that specify a path through a single thread of execution such as an operating system or fiber."""

    message: Message = Field(description="A message relevant to the thread flow.")
    locations: list[ThreadFlowLocation] = Field(
        min_length=1,
        description="An array of one or more unique threadFlowLocation objects, each of which describes a location in a threadFlow.",
    )


class CodeFlow(BaseSchema):
    """A set of threadFlows which together describe a pattern of code execution relevant to detecting a result."""

    message: Message = Field(description="A message relevant to the code flow.")
    threadFlows: list[ThreadFlow] = Field(
        min_length=1,
        description="An array of one or more unique threadFlow objects, each of which describes the progress of a program through a thread of execution.",
    )


class ResultProperties(BaseSchema):
    """Key/value pairs that provide additional information about a result."""

    type: str = Field(description="Type of vulnerability (e.g., 'SQL Injection', 'XSS', 'Command Injection', etc.)")
    confidence: int = Field(
        ge=1,
        le=10,
        description="Confidence that the result is a true positive from 1 (least confident) to 10 (most confident)",
    )
    exploitable: bool = Field(description="True if the vulnerability is exploitable, false otherwise.")
    explanation: Message = Field(description="Explanation of the exploitability of the vulnerability.")


ResultLevelEnum = Literal["error", "warning", "note"]


class Result(BaseSchema):
    """A result produced by an analysis tool."""

    message: Message = Field(
        description="A message that describes the result. The first sentence of the message only will be displayed when visible space is limited."
    )
    level: ResultLevelEnum = Field(description="A value specifying the severity level of the result.")
    locations: list[Location] = Field(
        min_length=1,
        description="The set of locations where the result was detected. Specify only one location unless the problem indicated by the result can only be corrected by making a change at every specified location..",
    )
    properties: ResultProperties = Field(
        description="Key/value pairs that provide additional information about the result."
    )
    codeFlows: list[CodeFlow] | None = Field(
        default=None,
        description="An array of zero or more unique codeFlow objects, each of which describes a pattern of execution relevant to detecting the result.",
    )


class ToolComponent(BaseSchema):
    """A component, such as a plug-in or the driver, of the analysis tool that was run."""

    name: str = Field(description="The name of the tool component.")
    version: str = Field(description="The tool component version in the format specified by S.")


class Tool(BaseSchema):
    """The analysis tool that was run.."""

    driver: ToolComponent = Field(description="The analysis tool that was run.")


# A reference to a rule or notification descriptor
class ReportingDescriptorReference(BaseSchema):
    """Information about how to locate a relevant reporting descriptor."""

    id: str | None = Field(None, description="The id of the descriptor.")


# The main Notification object schema
class Notification(BaseSchema):
    """Describes a condition relevant to the tool itself, as opposed to being relevant to the analysis target."""

    level: ResultLevelEnum = Field(description="A value specifying the severity level of the notification.")
    descriptor: ReportingDescriptorReference | None = Field(
        default=None,
        description="A reference to the descriptor for this notification.",
    )
    message: Message = Field(..., description="A message that describes the condition.")
    locations: list[Location] = Field(default_factory=list, description="The locations relevant to this notification.")


class Invocation(BaseSchema):
    """The runtime environment of a single invocation of an analysis tool."""

    execution_successful: bool = Field(
        ...,
        description="A value indicating whether the tool's execution completed successfully.",
    )

    toolExecutionNotifications: list[Notification] = Field(
        description="A list of notifications raised during tool execution.",
    )


class RunResults(BaseSchema):
    """Describes just the results of a single run of an analysis tool."""

    results: list[Result] = Field(description="The set of results contained in a SARIF log.")


class RunProperties(BaseSchema):
    """Properties of a run."""

    repo_name: str = Field(description="Name of the repository where the results were found.")
    total_cost: float | None = Field(default=None, description="Total cost in USD for all LLM operations in this run")


class Run(RunResults):
    """Describes a single run of an analysis tool, and contains the reported output of that run."""

    tool: Tool = Field(
        description="Information about the tool or tool pipeline that generated the results in this run. A run can only contain results produced by a single tool or tool pipeline. A run can aggregate the results from multiple log files, as long as the context around the tool run (tool command-line arguments and the like) is indentical for all aggregated files."
    )
    properties: RunProperties = Field(description="Properties of the run.")

    invocations: list[Invocation] = Field(
        description="Describes the invocation of the analysis tool that will be merged with a separate run.",
    )


class SarifReport(BaseSchema):
    """A SARIF log file."""

    version: str = Field(default="2.1.0", description="The SARIF format version of this log file.")
    schema_: str = Field(
        default="https://docs.oasis-open.org/sarif/sarif/v2.1.0/errata01/os/schemas/sarif-schema-2.1.0.json",
        alias="$schema",
        description="The URI of the JSON schema corresponding to the version of the SARIF specification that the log file complies with.",
    )
    runs: list[Run] = Field(description="The set of runs contained in a SARIF log.")


def create_sarif_report(
<<<<<<< HEAD
    results: list[Result],
    failed_chunks: list["CodeChunkFailure"],  # type: ignore[name-defined] # to avoid circular import
    tool_version: str,
=======
    results: list[Result], tool_version: str, repo_name: str, total_cost: float | None = None
>>>>>>> 98a14bd4
) -> SarifReport:
    """
    Create a complete SARIF report from a list of results.

    Args:
        results: List of SARIF Result objects
        failed_chunks: List of CodeChunkFailure objects representing chunks that failed to be analyzed
        tool_version: Version of the scanning tool
        total_cost: Optional total cost in USD for all LLM operations in this run

    Returns:
        Complete SARIF report
    """
    return SarifReport(
        runs=[
            Run(
                tool=Tool(driver=ToolComponent(name="fraim", version=tool_version)),
                results=results,
<<<<<<< HEAD
                invocations=[
                    Invocation(
                        execution_successful=True,
                        toolExecutionNotifications=[
                            Notification(
                                level="error",
                                descriptor=ReportingDescriptorReference(id="PARSING_ERROR"),
                                message=Message(
                                    text=f"Code chunk could not be analyzed due to a parsing error: {failure.reason}"
                                ),
                                locations=failure.chunk.locations.to_sarif(),
                            )
                            for failure in failed_chunks
                        ],
                    )
                ],
            ),
        ],
    )


def create_result_model(allowed_types: list[str] | None = None) -> type[Result]:
    """
    Factory function to create a Result model with a restricted set of vulnerability types.

    Args:
        allowed_types: A list of strings representing the allowed vulnerability types.
                       If None or empty, the default Result model with a string type is returned.

    Returns:
        A Pydantic model class for Result, with ResultProperties.type restricted to an enum
        if allowed_types is provided.
    """
    if not allowed_types:
        return Result

    # The type annotations here are for pydantic, may take some more digging to get these to work with mypy.
    VulnTypeEnum = Enum("VulnTypeEnum", {t: t for t in allowed_types})  # type: ignore[misc]

    class RestrictedResultProperties(ResultProperties):
        type: VulnTypeEnum = Field(  # type: ignore[valid-type,assignment]
            description="Type of vulnerability (e.g., 'SQL Injection', 'XSS', 'Command Injection', etc.)"
        )

    class RestrictedResult(Result):
        properties: RestrictedResultProperties = Field(
            description="Key/value pairs that provide additional information about the result."
        )

    return RestrictedResult


def create_run_model(allowed_types: list[str] | None = None) -> type[Run]:
    """
    Factory function to create a Run model with a restricted set of vulnerability types.

    Args:
        allowed_types: A list of strings representing the allowed vulnerability types.
                       If None or empty, the default Run model with a string type is returned.

    Returns:
        A Pydantic model class for Run, with ResultProperties.type restricted to an enum
        if allowed_types is provided.
    """
    RestrictedResultModel = create_result_model(allowed_types)

    # The type annotations here are for pydantic, may take some more digging to get these to work with mypy.
    class RestrictedRun(Run):
        results: list[RestrictedResultModel] = Field(  # type: ignore[valid-type]
            description="The set of results contained in a SARIF log."
        )

    return RestrictedRun
=======
                properties=RunProperties(repo_name=repo_name, total_cost=total_cost),
            )
        ]
    )
>>>>>>> 98a14bd4
<|MERGE_RESOLUTION|>--- conflicted
+++ resolved
@@ -218,13 +218,11 @@
 
 
 def create_sarif_report(
-<<<<<<< HEAD
     results: list[Result],
+    tool_version: str,
+    repo_name: str,
     failed_chunks: list["CodeChunkFailure"],  # type: ignore[name-defined] # to avoid circular import
-    tool_version: str,
-=======
-    results: list[Result], tool_version: str, repo_name: str, total_cost: float | None = None
->>>>>>> 98a14bd4
+    total_cost: float | None = None,
 ) -> SarifReport:
     """
     Create a complete SARIF report from a list of results.
@@ -243,7 +241,7 @@
             Run(
                 tool=Tool(driver=ToolComponent(name="fraim", version=tool_version)),
                 results=results,
-<<<<<<< HEAD
+                properties=RunProperties(repo_name=repo_name, total_cost=total_cost),
                 invocations=[
                     Invocation(
                         execution_successful=True,
@@ -260,8 +258,8 @@
                         ],
                     )
                 ],
-            ),
-        ],
+            )
+        ]
     )
 
 
@@ -316,10 +314,4 @@
             description="The set of results contained in a SARIF log."
         )
 
-    return RestrictedRun
-=======
-                properties=RunProperties(repo_name=repo_name, total_cost=total_cost),
-            )
-        ]
-    )
->>>>>>> 98a14bd4
+    return RestrictedRun
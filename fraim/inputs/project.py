--- conflicted
+++ resolved
@@ -1,12 +1,6 @@
 import os
-<<<<<<< HEAD
-from pathlib import Path
-from types import TracebackType
-from typing import Any, Generator, Iterator, Optional, Type
-=======
 from collections.abc import Iterator
 from typing import Any
->>>>>>> cd99b588
 
 from fraim.config.config import Config
 from fraim.core.contextuals.code import CodeChunk
@@ -24,12 +18,7 @@
     chunk_size: int
     project_path: str
     repo_name: str
-<<<<<<< HEAD
-    chunker: Type["ProjectInputFileChunker"]
-    _files_context_active: bool
-=======
     chunker: type["ProjectInputFileChunker"]
->>>>>>> cd99b588
 
     def __init__(self, config: Config, kwargs: Any) -> None:
         self.config = config

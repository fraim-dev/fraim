import os
<<<<<<< HEAD
from pathlib import Path
from types import TracebackType
from typing import Any, Generator, Iterator, Optional, Type
=======
from collections.abc import Iterator
from typing import Any
>>>>>>> cd99b588

from fraim.config.config import Config
from fraim.core.contextuals.code import CodeChunk
from fraim.inputs.chunks import chunk_input
from fraim.inputs.file import BufferedFile
from fraim.inputs.git import GitRemote
from fraim.inputs.git_diff import GitDiff
from fraim.inputs.input import Input
from fraim.inputs.local import Local


class ProjectInput:
    config: Config
    input: Input
    chunk_size: int
    project_path: str
    repo_name: str
<<<<<<< HEAD
    chunker: Type["ProjectInputFileChunker"]
    _files_context_active: bool
=======
    chunker: type["ProjectInputFileChunker"]
>>>>>>> cd99b588

    def __init__(self, config: Config, kwargs: Any) -> None:
        self.config = config
        path_or_url = kwargs.location or None
        globs = kwargs.globs
        limit = kwargs.limit
        self.chunk_size = kwargs.chunk_size
        self.base = kwargs.base
        self.head = kwargs.head
        self.diff = kwargs.diff
        self.chunker = ProjectInputFileChunker
        self._files_context_active = False

        if path_or_url is None:
            raise ValueError("Location is required")

        if path_or_url.startswith("http://") or path_or_url.startswith("https://") or path_or_url.startswith("git@"):
            self.repo_name = path_or_url.split("/")[-1].replace(".git", "")
            # TODO: git diff here?
            self.input = GitRemote(self.config, url=path_or_url, globs=globs, limit=limit, prefix="fraim_scan_")
            self.project_path = self.input.root_path()
        else:
            # Fully resolve the path to the project
            self.project_path = os.path.abspath(path_or_url)
            self.repo_name = os.path.basename(self.project_path)
            if self.diff:
                self.input = GitDiff(
                    self.config, self.project_path, head=self.head, base=self.base, globs=globs, limit=limit
                )
            else:
                self.input = Local(self.config, self.project_path, globs=globs, limit=limit)

    def __iter__(self) -> Iterator[CodeChunk]:
        yield from self.input

    def __enter__(self) -> "ProjectInput":
        """Enter the context manager by delegating to the underlying input."""
        self.input.__enter__()
        return self

    def __exit__(
        self, exc_type: Optional[Type[BaseException]], exc_val: Optional[BaseException], exc_tb: Optional[TracebackType]
    ) -> None:
        """Exit the context manager by delegating to the underlying input."""
        self.input.__exit__(exc_type, exc_val, exc_tb)


class ProjectInputFileChunker:
    def __init__(self, file: BufferedFile, project_path: str, chunk_size: int) -> None:
        self.file = file
        self.project_path = project_path
        self.chunk_size = chunk_size

    def __iter__(self) -> Iterator[CodeChunk]:
        return chunk_input(self.file, self.chunk_size)<|MERGE_RESOLUTION|>--- conflicted
+++ resolved
@@ -1,12 +1,7 @@
 import os
-<<<<<<< HEAD
-from pathlib import Path
+from collections.abc import Iterator
 from types import TracebackType
-from typing import Any, Generator, Iterator, Optional, Type
-=======
-from collections.abc import Iterator
-from typing import Any
->>>>>>> cd99b588
+from typing import Any, Optional
 
 from fraim.config.config import Config
 from fraim.core.contextuals.code import CodeChunk
@@ -24,12 +19,7 @@
     chunk_size: int
     project_path: str
     repo_name: str
-<<<<<<< HEAD
-    chunker: Type["ProjectInputFileChunker"]
-    _files_context_active: bool
-=======
     chunker: type["ProjectInputFileChunker"]
->>>>>>> cd99b588
 
     def __init__(self, config: Config, kwargs: Any) -> None:
         self.config = config
@@ -71,7 +61,10 @@
         return self
 
     def __exit__(
-        self, exc_type: Optional[Type[BaseException]], exc_val: Optional[BaseException], exc_tb: Optional[TracebackType]
+        self,
+        exc_type: "Optional[type[BaseException]]",
+        exc_val: "Optional[BaseException]",
+        exc_tb: "Optional[TracebackType]",
     ) -> None:
         """Exit the context manager by delegating to the underlying input."""
         self.input.__exit__(exc_type, exc_val, exc_tb)

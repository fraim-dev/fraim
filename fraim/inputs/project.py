import os
from collections.abc import Iterator
<<<<<<< HEAD
from typing import Any
=======
from types import TracebackType
from typing import Any, Optional
>>>>>>> c4c6364d

from fraim.config.config import Config
from fraim.core.contextuals.code import CodeChunk
from fraim.inputs.chunks import chunk_input
from fraim.inputs.file import BufferedFile
from fraim.inputs.git import GitRemote
from fraim.inputs.git_diff import GitDiff
from fraim.inputs.input import Input
from fraim.inputs.local import Local


class ProjectInput:
    config: Config
    input: Input
    chunk_size: int
    project_path: str
    repo_name: str
    chunker: type["ProjectInputFileChunker"]

    def __init__(self, config: Config, kwargs: Any) -> None:
        self.config = config
        path_or_url = kwargs.location or None
        globs = kwargs.globs
        limit = kwargs.limit
        self.chunk_size = kwargs.chunk_size
        self.base = kwargs.base
        self.head = kwargs.head
        self.diff = kwargs.diff
        self.chunker = ProjectInputFileChunker
        self._files_context_active = False

        if path_or_url is None:
            raise ValueError("Location is required")

        if path_or_url.startswith("http://") or path_or_url.startswith("https://") or path_or_url.startswith("git@"):
            self.repo_name = path_or_url.split("/")[-1].replace(".git", "")
            # TODO: git diff here?
            self.input = GitRemote(self.config, url=path_or_url, globs=globs, limit=limit, prefix="fraim_scan_")
            self.project_path = self.input.root_path()
        else:
            # Fully resolve the path to the project
            self.project_path = os.path.abspath(path_or_url)
            self.repo_name = os.path.basename(self.project_path)
            if self.diff:
                self.input = GitDiff(
                    self.config, self.project_path, head=self.head, base=self.base, globs=globs, limit=limit
                )
            else:
                self.input = Local(self.config, self.project_path, globs=globs, limit=limit)

    def __iter__(self) -> Iterator[CodeChunk]:
        yield from self.input

    def __enter__(self) -> "ProjectInput":
        """Enter the context manager by delegating to the underlying input."""
        self.input.__enter__()
        return self

    def __exit__(
        self,
        exc_type: "Optional[type[BaseException]]",
        exc_val: "Optional[BaseException]",
        exc_tb: "Optional[TracebackType]",
    ) -> None:
        """Exit the context manager by delegating to the underlying input."""
        self.input.__exit__(exc_type, exc_val, exc_tb)


class ProjectInputFileChunker:
    def __init__(self, file: BufferedFile, project_path: str, chunk_size: int) -> None:
        self.file = file
        self.project_path = project_path
        self.chunk_size = chunk_size

    def __iter__(self) -> Iterator[CodeChunk]:
        return chunk_input(self.file, self.chunk_size)<|MERGE_RESOLUTION|>--- conflicted
+++ resolved
@@ -1,11 +1,7 @@
 import os
 from collections.abc import Iterator
-<<<<<<< HEAD
-from typing import Any
-=======
 from types import TracebackType
 from typing import Any, Optional
->>>>>>> c4c6364d
 
 from fraim.config.config import Config
 from fraim.core.contextuals.code import CodeChunk
@@ -43,7 +39,8 @@
         if path_or_url.startswith("http://") or path_or_url.startswith("https://") or path_or_url.startswith("git@"):
             self.repo_name = path_or_url.split("/")[-1].replace(".git", "")
             # TODO: git diff here?
-            self.input = GitRemote(self.config, url=path_or_url, globs=globs, limit=limit, prefix="fraim_scan_")
+            self.input = GitRemote(
+                self.config, url=path_or_url, globs=globs, limit=limit, prefix="fraim_scan_")
             self.project_path = self.input.root_path()
         else:
             # Fully resolve the path to the project
@@ -54,7 +51,8 @@
                     self.config, self.project_path, head=self.head, base=self.base, globs=globs, limit=limit
                 )
             else:
-                self.input = Local(self.config, self.project_path, globs=globs, limit=limit)
+                self.input = Local(
+                    self.config, self.project_path, globs=globs, limit=limit)
 
     def __iter__(self) -> Iterator[CodeChunk]:
         yield from self.input

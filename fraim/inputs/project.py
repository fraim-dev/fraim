--- conflicted
+++ resolved
@@ -1,11 +1,6 @@
 import os
-<<<<<<< HEAD
-from pathlib import Path
-from typing import Any, Iterator, Literal, Type
-=======
 from collections.abc import Iterator
-from typing import Any
->>>>>>> cd99b588
+from typing import Any, Literal
 
 from fraim.config.config import Config
 from fraim.core.contextuals import Contextual, CodeChunk
@@ -37,12 +32,8 @@
     chunk_overlap: int = 0
     project_path: str
     repo_name: str
-<<<<<<< HEAD
     chunker: Chunker
     chunking_method: Literal["syntactic", "fixed", "fixed_token", "packed", "file", "project", "original"] = "original"
-=======
-    chunker: type["ProjectInputFileChunker"]
->>>>>>> cd99b588
 
     def __init__(self, config: Config, kwargs: Any) -> None:
         self.config = config
@@ -113,7 +104,7 @@
         return iter(self.chunker)
 
 
-def get_chunking_class(chunking_method: str) -> Type[Chunker]:
+def get_chunking_class(chunking_method: str) -> type[Chunker]:
     try:
         return CHUNKING_METHODS[chunking_method]
     except KeyError:

--- conflicted
+++ resolved
@@ -60,11 +60,7 @@
         if result.returncode != 0:
             self.logger.error(f"Git clone failed: {result.stderr}")
             raise subprocess.CalledProcessError(result.returncode, result.args, result.stdout, result.stderr)
-<<<<<<< HEAD
-        self.config.logger.info("Repository cloned: {tempdir}")
-=======
         self.logger.info("Repository cloned: {tempdir}")
->>>>>>> 95365f01
 
 
 def _is_directory_empty(path: str) -> bool:

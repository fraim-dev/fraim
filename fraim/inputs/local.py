--- conflicted
+++ resolved
@@ -1,5 +1,6 @@
 # SPDX-License-Identifier: MIT
 # Copyright (c) 2025 Resourcely Inc.
+import functools
 import logging
 import os.path
 from collections.abc import Iterator
@@ -16,17 +17,14 @@
 
 
 class Local(Input):
-<<<<<<< HEAD
     def __init__(
-        self,
-        logger: logging.Logger,
-        root_path: str,
-        paths: list[str] | None = None,
-        globs: list[str] | None = None,
-        limit: int | None = None,
-        exclude_globs: list[str] | None = None,
+            self,
+            root_path: str,
+            paths: list[str] | None = None,
+            globs: list[str] | None = None,
+            limit: int | None = None,
+            exclude_globs: list[str] | None = None,
     ):
-        self.logger = logger
         self._root_path = Path(root_path)
 
         if paths:
@@ -34,10 +32,6 @@
         else:
             self.paths = [self._root_path]
 
-=======
-    def __init__(self, path: str, globs: list[str] | None = None, limit: int | None = None):
-        self.path = path
->>>>>>> e87ee468
         # TODO: remove hardcoded globs
         self.globs = (
             globs
@@ -64,100 +58,73 @@
         self.exclude_globs = exclude_globs if exclude_globs else ["*.min.js", "*.min.css"]
         self.limit = limit
 
+    @property
     def root_path(self) -> str:
         return str(self._root_path)
 
-    def __iter__(self) -> Iterator[CodeChunk]:
-<<<<<<< HEAD
-        self.logger.info(f"Scanning local files: {self.root_path()}, with globs: {self.globs}")
-
-        seen = set()
-=======
-        logger.info(f"Scanning local files: {self.path}, with globs: {self.globs}")
-
-        # Load .gitignore patterns if present
-        gitignore_spec = None
-        gitignore_file = Path(self.path) / ".gitignore"
+    @functools.cached_property
+    def gitignore_spec(self) -> None | pathspec.PathSpec:
+        """Load .gitignore patterns if present"""
+        gitignore_file = Path(self.root_path) / ".gitignore"
         if gitignore_file.exists():
             with gitignore_file.open() as f:
-                gitignore_spec = pathspec.PathSpec.from_lines("gitwildmatch", f)
+                return pathspec.PathSpec.from_lines("gitwildmatch", f)
+        return None
 
-        seen = set()
-        for glob_pattern in self.globs:
-            for path in Path(self.path).rglob(glob_pattern):
-                # Skip file if not a file
-                if not path.is_file():
-                    continue
-                # Skip file if already seen
-                if path in seen:
-                    continue
-                # Skip git-ignored file
-                # TODO: skipping here still requires the `rglob` step to iterate every file. Replace with a
-                #       custom walk function that can skip entire branches.
-                if gitignore_spec and gitignore_spec.match_file(path.relative_to(self.path).as_posix()):
-                    continue
-                try:
-                    logger.info(f"Reading file: {path}")
-                    # TODO: Avoid reading files that are too large?
-                    file = BufferedFile(os.path.relpath(path, self.root_path()), path.read_text(encoding="utf-8"))
->>>>>>> e87ee468
+    def __iter__(self) -> Iterator[CodeChunk]:
+        logger.info(f"Scanning local files: {self.root_path}, with globs: {self.globs}")
 
+        self._seen = set()
         for subpath in self.paths:
             subpath = Path(subpath)
-            self.logger.info(
+            logger.info(
                 f"Scanning local files: {subpath}, with globs: {self.globs}, exclude globs: {self.exclude_globs}"
             )
             for glob_pattern in self.globs:
-                paths: Iterator[Path]
-                if subpath.is_file():
-                    paths = iter([subpath])
-                else:
-                    paths = subpath.rglob(glob_pattern)
+                for path in rglob(subpath, glob_pattern):
+                    if self.limit is not None and len(self._seen) == self.limit:
+                        return
 
-                for path in paths:
-                    if any(path.match(exclude) for exclude in self.exclude_globs):
-                        self.logger.debug(f"Skipping excluded file: {path}")
-                    else:
-                        # Skip file if not a file
-                        if not path.is_file():
-                            continue
-
-                        if any(path.match(exclude) for exclude in self.exclude_globs):
-                            self.logger.debug(f"Skipping excluded file: {path}")
-                            continue
-
-<<<<<<< HEAD
-                        # Skip file if already seen
-                        if path in seen:
-                            continue
+                    if self.should_scan_file(path):
                         try:
-                            self.logger.info(f"Reading file: {path}")
+                            logger.info(f"Reading file: {path}")
                             # TODO: Avoid reading files that are too large?
                             content = path.read_text(encoding="utf-8")
+                            self._seen.add(path)
                             yield CodeChunk(
                                 file_path=os.path.relpath(path, self._root_path),
                                 content=content,
                                 line_number_start_inclusive=1,
                                 line_number_end_inclusive=len(content),
                             )
-                            # Add file to set of seen files, exit early if maximum reached.
-                            seen.add(path)
-                            if self.limit is not None and len(seen) == self.limit:
-                                return
                         except Exception as e:
                             if isinstance(e, UnicodeDecodeError):
-                                self.logger.warning(f"Skipping file with encoding issues: {path}")
-                                continue
-                            self.logger.error(f"Error reading file: {path} - {e}")
+                                logger.warning(f"Skipping file with encoding issues: {path}")
+                                return
+                            logger.error(f"Error reading file: {path} - {e}")
                             raise e
-=======
-                except Exception as e:
-                    if isinstance(e, UnicodeDecodeError):
-                        logger.warning(f"Skipping file with encoding issues: {path}")
-                        continue
-                    logger.error(f"Error reading file: {path} - {e}")
-                    raise e
->>>>>>> e87ee468
+
+    def should_scan_file(self, path: Path) -> bool:
+        # Skip file if not a file
+        if not path.is_file():
+            logger.debug(f"Skipping, not a file: {path}")
+            return False
+
+        if any(path.match(exclude) for exclude in self.exclude_globs):
+            logger.debug(f"Skipping, matches excluded globs {self.exclude_globs}: {path}")
+            return False
+
+        # Skip file if already seen
+        if path in self._seen:
+            return False
+
+        # Skip git-ignored file
+        # TODO: skipping here still requires the `rglob` step to iterate every file. Replace with a
+        #       custom walk function that can skip entire branches.
+        if self.gitignore_spec and self.gitignore_spec.match_file(path.relative_to(path).as_posix()):
+            logger.debug(f"Skipping, ignored by .gitignore: {path}")
+            return False
+        return True
 
     def __enter__(self) -> Self:
         return self
@@ -165,4 +132,12 @@
     def __exit__(
         self, exc_type: type[BaseException] | None, exc_val: BaseException | None, exc_tb: TracebackType | None
     ) -> None:
-        pass+        pass
+
+def rglob(path: Path, glob_pattern: str):
+    """Returns all matching paths or the path itself."""
+    paths: Iterator[Path]
+    if path.is_file():
+        return iter([path])
+    else:
+        return path.rglob(glob_pattern)
--- conflicted
+++ resolved
@@ -12,17 +12,16 @@
 
 
 class Local(Input):
-<<<<<<< HEAD
     def __init__(
         self,
-        config: Config,
+        logger: logging.Logger,
         root_path: str,
         paths: list[str] | None = None,
         globs: list[str] | None = None,
         limit: int | None = None,
         exclude_globs: list[str] | None = None,
     ):
-        self.config = config
+        self.logger = logger
         self._root_path = Path(root_path)
 
         if paths:
@@ -30,11 +29,6 @@
         else:
             self.paths = [self._root_path]
 
-=======
-    def __init__(self, logger: logging.Logger, path: str, globs: list[str] | None = None, limit: int | None = None):
-        self.path = path
-        self.logger = logger
->>>>>>> d84ffb52
         # TODO: remove hardcoded globs
         self.globs = (
             globs
@@ -65,13 +59,13 @@
         return str(self._root_path)
 
     def __iter__(self) -> Iterator[CodeChunk]:
-<<<<<<< HEAD
-        self.config.logger.info(f"Scanning local files: {self.root_path()}, with globs: {self.globs}")
+        self.logger.info(f"Scanning local files: {self.root_path()}, with globs: {self.globs}")
 
         seen = set()
+
         for subpath in self.paths:
             subpath = Path(subpath)
-            self.config.logger.info(
+            self.logger.info(
                 f"Scanning local files: {subpath}, with globs: {self.globs}, exclude globs: {self.exclude_globs}"
             )
             for glob_pattern in self.globs:
@@ -83,21 +77,21 @@
 
                 for path in paths:
                     if any(path.match(exclude) for exclude in self.exclude_globs):
-                        self.config.logger.debug(f"Skipping excluded file: {path}")
+                        self.logger.debug(f"Skipping excluded file: {path}")
                     else:
                         # Skip file if not a file
                         if not path.is_file():
                             continue
 
                         if any(path.match(exclude) for exclude in self.exclude_globs):
-                            self.config.logger.debug(f"Skipping excluded file: {path}")
+                            self.logger.debug(f"Skipping excluded file: {path}")
                             continue
 
                         # Skip file if already seen
                         if path in seen:
                             continue
                         try:
-                            self.config.logger.info(f"Reading file: {path}")
+                            self.logger.info(f"Reading file: {path}")
                             # TODO: Avoid reading files that are too large?
                             content = path.read_text(encoding="utf-8")
                             yield CodeChunk(
@@ -106,51 +100,16 @@
                                 line_number_start_inclusive=1,
                                 line_number_end_inclusive=len(content),
                             )
-
                             # Add file to set of seen files, exit early if maximum reached.
                             seen.add(path)
                             if self.limit is not None and len(seen) == self.limit:
                                 return
-
                         except Exception as e:
                             if isinstance(e, UnicodeDecodeError):
-                                self.config.logger.warning(f"Skipping file with encoding issues: {path}")
+                                self.logger.warning(f"Skipping file with encoding issues: {path}")
                                 continue
-                            self.config.logger.error(f"Error reading file: {path} - {e}")
+                            self.logger.error(f"Error reading file: {path} - {e}")
                             raise e
-=======
-        self.logger.info(f"Scanning local files: {self.path}, with globs: {self.globs}")
-
-        seen = set()
-        for glob_pattern in self.globs:
-            for path in Path(self.path).rglob(glob_pattern):
-                # Skip file if not a file
-                if not path.is_file():
-                    continue
-                # Skip file if already seen
-                if path in seen:
-                    continue
-                try:
-                    self.logger.info(f"Reading file: {path}")
-                    # TODO: Avoid reading files that are too large?
-                    file = BufferedFile(os.path.relpath(path, self.root_path()), path.read_text(encoding="utf-8"))
-
-                    # TODO: configure file chunking in the config
-                    for chunk in chunk_input(file, 100):
-                        yield chunk
-
-                    # Add file to set of seen files, exit early if maximum reached.
-                    seen.add(path)
-                    if self.limit is not None and len(seen) == self.limit:
-                        return
-
-                except Exception as e:
-                    if isinstance(e, UnicodeDecodeError):
-                        self.logger.warning(f"Skipping file with encoding issues: {path}")
-                        continue
-                    self.logger.error(f"Error reading file: {path} - {e}")
-                    raise e
->>>>>>> d84ffb52
 
     def __enter__(self) -> Self:
         return self

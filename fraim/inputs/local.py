--- conflicted
+++ resolved
@@ -13,19 +13,15 @@
 
 
 class Local(Input):
-<<<<<<< HEAD
     def __init__(
         self,
         config: Config,
         root_path: str,
-        paths: Optional[list[str]] = None,
-        globs: Optional[List[str]] = None,
-        limit: Optional[int] = None,
-        exclude_globs: Optional[List[str]] = None,
+        paths: list[str] | None = None,
+        globs: list[str] | None = None,
+        limit: int | None = None,
+        exclude_globs: list[str] | None = None,
     ):
-=======
-    def __init__(self, config: Config, path: str, globs: list[str] | None = None, limit: int | None = None):
->>>>>>> cd99b588
         self.config = config
         self._root_path = Path(root_path)
 

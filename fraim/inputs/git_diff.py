--- conflicted
+++ resolved
@@ -10,6 +10,7 @@
 from fraim.core.contextuals import CodeChunk
 from fraim.inputs.input import Input
 
+
 # TODO: Git remote input? Wrap git input?
 class GitDiff(Input):
     def __init__(
@@ -18,14 +19,9 @@
         path: str,
         head: str | None,
         base: str | None,
-<<<<<<< HEAD
-        globs: Optional[List[str]] = None,
-        limit: Optional[int] = None,
-        exclude_globs: Optional[List[str]] = None,
-=======
         globs: list[str] | None = None,
+        exclude_globs: list[str] | None = None,
         limit: int | None = None,
->>>>>>> cd99b588
     ):
         self.config = config
         self.globs = globs

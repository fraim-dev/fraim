[build-system]
requires = ["hatchling"]
build-backend = "hatchling.build"

[project]
name = "fraim"
version = "0.8.0"
description = "A CLI app that runs AI-powered security workflows"
readme = "README.md"
requires-python = ">=3.12"
license = {text = "MIT"}
authors = [
    {name = "Fraim Authors", email = "support@fraim.dev"}
]
keywords = ["cli", "directory", "automation", "uv", "security", "ai", "mcp", "langfuse", "tree-sitter", "packaging", "pandas", "pydantic", "python-dotenv", "ratelimit", "requests", "tqdm", "urllib3"]
classifiers = [
    "Development Status :: 3 - Alpha",
    "Intended Audience :: Developers",
    "License :: OSI Approved :: MIT License",
    "Programming Language :: Python :: 3",
    "Programming Language :: Python :: 3.12",
    "Programming Language :: Python :: 3.13",
    "Programming Language :: Python :: 3.14",
]
dependencies = [
<<<<<<< HEAD
    "langchain-text-splitters>=0.3.9",
=======
    "gitpython>=3.1,<4.0",
>>>>>>> e87ee468
    "litellm>=1.72.7",
    "mcp-server-tree-sitter>=0.5.1",
    "openai==1.99.9",
    "packaging>=21.0",
    "pathspec>=0.12.1",
    "pydantic>=2.11.1",
    "PyGithub>=2.2.0",
    "pyyaml>=6.0.2",
    "rich>=13.0.0",
    "slack-sdk>=3.21.0",
    "tenacity==9.1.2",
    "types-unidiff>=0.7.0.20240505",
    "unidiff>=0.7,<1.0",
]

[dependency-groups]
dev = [
    "mypy>=1.0.0",
    "pytest>=7.0.0",
    {include-group = "lint"},
    {include-group = "test"},
]
lint = [
    "ruff>=0.11.13",
]
test = [
    "pytest-asyncio>=1.0.0",
    "pytest-cov>=4.0.0",
    "pytest-xdist>=3.0.0",
]
langfuse = [
    "langfuse>=2.0.0,<3.0.0",
]

[project.scripts]
fraim = "fraim.cli:cli"

[tool.uv]
dev-dependencies = [
    "pytest>=7.0.0",
    "mypy>=1.0.0",
]

[tool.uv.sources]
refraim = { git = "https://github.com/fraim-dev/refraim.git" }

[tool.mypy]
python_version = "3.12"
warn_return_any = true
warn_unused_configs = true
disallow_untyped_defs = true
exclude = [".*/test_data/.*"]

[tool.pytest.ini_options]
testpaths = ["fraim"]
python_files = ["test_*.py"]
python_classes = ["Test*"]
python_functions = ["test_*"]
asyncio_mode = "auto"

[tool.ruff]
line-length = 120
target-version = "py312"
exclude = ["*/test_data/*"]

[tool.ruff.lint]
select = ["E", "F", "W", "C90", "I", "N", "UP", "YTT", "S", "BLE", "FBT", "B", "A", "COM", "C4", "DTZ", "T10", "EM", "EXE", "FA", "ISC", "ICN", "G", "INP", "PIE", "T20", "PYI", "PT", "Q", "RSE", "RET", "SLF", "SLOT", "SIM", "TID", "TCH", "INT", "ARG", "PTH", "TD", "FIX", "ERA", "PD", "PGH", "PL", "TRY", "FLY", "NPY", "AIR", "PERF", "FURB", "LOG", "RUF"]
ignore = ["E501", "COM812", "ISC001"]

[tool.ruff.lint.isort]
known-first-party = ["fraim"]
combine-as-imports = true
split-on-trailing-comma = true
force-single-line = false<|MERGE_RESOLUTION|>--- conflicted
+++ resolved
@@ -23,11 +23,8 @@
     "Programming Language :: Python :: 3.14",
 ]
 dependencies = [
-<<<<<<< HEAD
-    "langchain-text-splitters>=0.3.9",
-=======
     "gitpython>=3.1,<4.0",
->>>>>>> e87ee468
+    "langchain-text-splitters>=1.0.0",
     "litellm>=1.72.7",
     "mcp-server-tree-sitter>=0.5.1",
     "openai==1.99.9",
@@ -45,8 +42,8 @@
 
 [dependency-groups]
 dev = [
+    "pytest>=7.0.0",
     "mypy>=1.0.0",
-    "pytest>=7.0.0",
     {include-group = "lint"},
     {include-group = "test"},
 ]
@@ -70,9 +67,6 @@
     "pytest>=7.0.0",
     "mypy>=1.0.0",
 ]
-
-[tool.uv.sources]
-refraim = { git = "https://github.com/fraim-dev/refraim.git" }
 
 [tool.mypy]
 python_version = "3.12"
